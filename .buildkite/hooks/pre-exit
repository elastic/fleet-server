--- conflicted
+++ resolved
@@ -16,11 +16,7 @@
 fi
 
 if [[ "$BUILDKITE_PIPELINE_SLUG" == "fleet-server-package-mbp" ]]; then
-<<<<<<< HEAD
-  if [[ "$BUILDKITE_STEP_KEY" == "package-x86-64" || "$BUILDKITE_STEP_KEY" == "package-arm" || "$BUILDKITE_STEP_KEY" == "rda-snapshot" ]]; then
-=======
-  if [[ "$BUILDKITE_STEP_KEY" == "package-x86-64" || "$BUILDKITE_STEP_KEY" == "package-arm" ]]; then
->>>>>>> 834d7025
+  if [[ "$BUILDKITE_STEP_KEY" == "package-x86-64" || "$BUILDKITE_STEP_KEY" == "package-arm" || "$BUILDKITE_STEP_KEY" == "dra-snapshot" ]]; then
     unset GOOGLE_APPLICATIONS_CREDENTIALS
     cleanup
   fi
