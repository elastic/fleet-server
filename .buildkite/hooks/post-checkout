#!/bin/bash

set -euo pipefail

<<<<<<< HEAD
GITHUB_TOKEN_VAULT_PATH="kv/ci-shared/platform-ingest/github_token"
=======
source .buildkite/scripts/common.sh

GITHUB_TOKEN_VAULT_PATH="kv/ci-shared/platform-ingest/github_token"
GITHUB_REPO_TOKEN=$(retry 5 vault kv get -field token ${GITHUB_TOKEN_VAULT_PATH})
>>>>>>> 757a7ce2

checkout_merge() {
    local target_branch=$1
    local pr_commit=$2
    local merge_branch=$3

    if [[ -z "${target_branch}" ]]; then
        echo "No pull request target branch"
        exit 1
    fi

    git fetch -v origin "${target_branch}"
    git checkout FETCH_HEAD
    echo "Current branch: $(git rev-parse --abbrev-ref HEAD)"

    # create temporal branch to merge the PR with the target branch
    git checkout -b ${merge_branch}
    echo "New branch created: $(git rev-parse --abbrev-ref HEAD)"

    # set author identity so it can be run git merge
    git config user.name "github-merged-pr-post-checkout"
    git config user.email "auto-merge@buildkite"

    git merge --no-edit "${BUILDKITE_COMMIT}" || {
        local merge_result=$?
        echo "Merge failed: ${merge_result}"
        git merge --abort
        exit ${merge_result}
    }
}

<<<<<<< HEAD
retry() {
    local retries=$1
    shift

    local count=0
    until "$@"; do
        exit=$?
        wait=$((2 ** count))
        count=$((count + 1))
        if [ $count -lt "$retries" ]; then
            >&2 echo "Retry $count/$retries exited $exit, retrying in $wait seconds..."
            sleep $wait
        else
            >&2 echo "Retry $count/$retries exited $exit, no more retries left."
            return $exit
        fi
    done
    return 0
}

GITHUB_REPO_TOKEN=$(retry 5 vault kv get -field token ${GITHUB_TOKEN_VAULT_PATH})

# Usage:
#check_if_file_exist_in_repo "infra" "main"
=======
# Usage:
#check_if_file_exist_in_repo "infra" "main" "cd/release/release-manager/project-configs" "build.gradle"
>>>>>>> 757a7ce2
#Returns IS_FILE_EXISTS_IN_REPO=true if file exists and IS_FILE_EXISTS_IN_REPO=false if not exists
check_if_file_exist_in_repo() {
    local repoName=${1}
    local branch=${2}
    local fileName="build.gradle"
<<<<<<< HEAD

    if [[ $branch == "main" ]]; then
        local branchName="master"
=======
    local branchName=${branch}

    if [[ $branch == "main" ]]; then
        branchName="master"
>>>>>>> 757a7ce2
    fi

    local path_to_file="cd/release/release-manager/project-configs/${branchName}/${fileName}"
    local response=$(curl -s -u $GITHUB_REPO_TOKEN:x-oauth-basic https://api.github.com/repos/elastic/${repoName}/contents/${path_to_file}| grep -c "\"path\"\: \"${path_to_file}\"")
    if [[ ${response} -ge 1 ]]; then
<<<<<<< HEAD
        export IS_FILE_EXISTS_IN_REPO=true
    else
        export IS_FILE_EXISTS_IN_REPO=false
=======
        export FILE_EXISTS_IN_REPO=true
    else
        export FILE_EXISTS_IN_REPO=false
>>>>>>> 757a7ce2
    fi
}

pull_request="${BUILDKITE_PULL_REQUEST:-false}"

if [[ "${pull_request}" == "false" ]]; then
    echo "Not a pull request, skipping"
    exit 0
fi

TARGET_BRANCH="${BUILDKITE_PULL_REQUEST_BASE_BRANCH:-master}"
PR_COMMIT="${BUILDKITE_COMMIT}"
PR_ID=${BUILDKITE_PULL_REQUEST}
MERGE_BRANCH="pr_merge_${PR_ID}"

checkout_merge "${TARGET_BRANCH}" "${PR_COMMIT}" "${MERGE_BRANCH}"

echo "Commit information"

git --no-pager log --format=%B -n 1

export GO_VERSION="$(< .go-version)"

# Ensure buildkite groups are rendered
echo ""

check_if_file_exist_in_repo "infra" "main" #TODO should be changed to ${BUILDKITE_BRANCH} before prod...<|MERGE_RESOLUTION|>--- conflicted
+++ resolved
@@ -2,14 +2,10 @@
 
 set -euo pipefail
 
-<<<<<<< HEAD
-GITHUB_TOKEN_VAULT_PATH="kv/ci-shared/platform-ingest/github_token"
-=======
 source .buildkite/scripts/common.sh
 
 GITHUB_TOKEN_VAULT_PATH="kv/ci-shared/platform-ingest/github_token"
 GITHUB_REPO_TOKEN=$(retry 5 vault kv get -field token ${GITHUB_TOKEN_VAULT_PATH})
->>>>>>> 757a7ce2
 
 checkout_merge() {
     local target_branch=$1
@@ -41,64 +37,23 @@
     }
 }
 
-<<<<<<< HEAD
-retry() {
-    local retries=$1
-    shift
-
-    local count=0
-    until "$@"; do
-        exit=$?
-        wait=$((2 ** count))
-        count=$((count + 1))
-        if [ $count -lt "$retries" ]; then
-            >&2 echo "Retry $count/$retries exited $exit, retrying in $wait seconds..."
-            sleep $wait
-        else
-            >&2 echo "Retry $count/$retries exited $exit, no more retries left."
-            return $exit
-        fi
-    done
-    return 0
-}
-
-GITHUB_REPO_TOKEN=$(retry 5 vault kv get -field token ${GITHUB_TOKEN_VAULT_PATH})
-
-# Usage:
-#check_if_file_exist_in_repo "infra" "main"
-=======
 # Usage:
 #check_if_file_exist_in_repo "infra" "main" "cd/release/release-manager/project-configs" "build.gradle"
->>>>>>> 757a7ce2
-#Returns IS_FILE_EXISTS_IN_REPO=true if file exists and IS_FILE_EXISTS_IN_REPO=false if not exists
+#Returns FILE_EXISTS_IN_REPO=true if file exists and FILE_EXISTS_IN_REPO=false if not exists
 check_if_file_exist_in_repo() {
     local repoName=${1}
     local branch=${2}
     local fileName="build.gradle"
-<<<<<<< HEAD
-
-    if [[ $branch == "main" ]]; then
-        local branchName="master"
-=======
     local branchName=${branch}
-
     if [[ $branch == "main" ]]; then
         branchName="master"
->>>>>>> 757a7ce2
     fi
-
     local path_to_file="cd/release/release-manager/project-configs/${branchName}/${fileName}"
     local response=$(curl -s -u $GITHUB_REPO_TOKEN:x-oauth-basic https://api.github.com/repos/elastic/${repoName}/contents/${path_to_file}| grep -c "\"path\"\: \"${path_to_file}\"")
     if [[ ${response} -ge 1 ]]; then
-<<<<<<< HEAD
-        export IS_FILE_EXISTS_IN_REPO=true
-    else
-        export IS_FILE_EXISTS_IN_REPO=false
-=======
         export FILE_EXISTS_IN_REPO=true
     else
         export FILE_EXISTS_IN_REPO=false
->>>>>>> 757a7ce2
     fi
 }
 
@@ -125,4 +80,4 @@
 # Ensure buildkite groups are rendered
 echo ""
 
-check_if_file_exist_in_repo "infra" "main" #TODO should be changed to ${BUILDKITE_BRANCH} before prod...+check_if_file_exist_in_repo "infra" "main"                  #TODO should be changed to ${BUILDKITE_BRANCH} before prod...