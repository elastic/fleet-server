#!/bin/bash

set -euo pipefail

source .buildkite/scripts/common.sh

FOLDER_PATH="build/distributions"
BASE_DIR="${WORKSPACE}/${FOLDER_PATH}"
DRA_OUTPUT="release-manager.out"
PROJECT="fleet-server"
TYPE=${1}
BRANCH="${BUILDKITE_BRANCH}"

make get-version

if [[ "${VERSION}" == *"-SNAPSHOT"* || "${VERSION}" == "" ]]; then
    echo "The 'version' parameter is required and it cannot contain the suffix '-SNAPSHOT'."
    exit 1
fi

if [[ "${PROJECT}" == "" ]]; then
    echo "The 'project' parameter is required."
    exit 1
fi

add_bin_path

google_cloud_auth

download_mbp_packages_from_gcp_bucket "${FOLDER_PATH}" "${TYPE}"

with_go

with_mage

if [[ "${TYPE}" == "snapshot" ]]; then
    SNAPSHOT=true
fi

mkdir -p ${BASE_DIR}/reports
./dev-tools/dependencies-report --csv ${BASE_DIR}/reports/dependencies-${VERSION}.csv
cd ${BASE_DIR}/reports && shasum -a 512 dependencies-${VERSION}.csv > dependencies-${VERSION}.csv.sha512

<<<<<<< HEAD
cd $(dirname ${WORKSPACE})
./buildkite/scripts/release-manager.sh          #TODO use "echo" for rollback
=======
cd ${BASE_DIR}
echo ${BASE_DIR}
./.buildkite/scripts/release-manager.sh          
>>>>>>> 66fb3c5f
<|MERGE_RESOLUTION|>--- conflicted
+++ resolved
@@ -41,11 +41,5 @@
 ./dev-tools/dependencies-report --csv ${BASE_DIR}/reports/dependencies-${VERSION}.csv
 cd ${BASE_DIR}/reports && shasum -a 512 dependencies-${VERSION}.csv > dependencies-${VERSION}.csv.sha512
 
-<<<<<<< HEAD
 cd $(dirname ${WORKSPACE})
-./buildkite/scripts/release-manager.sh          #TODO use "echo" for rollback
-=======
-cd ${BASE_DIR}
-echo ${BASE_DIR}
-./.buildkite/scripts/release-manager.sh          
->>>>>>> 66fb3c5f
+./.buildkite/scripts/release-manager.sh          #TODO use "echo" for rollback
