#!/bin/bash

set -euo pipefail

WORKSPACE="$(pwd)/bin"
TMP_FOLDER_TEMPLATE_BASE="tmp.fleet-server"
REPO="fleet-server"

create_workspace() {
    if [[ ! -d "${WORKSPACE}" ]]; then
    mkdir -p ${WORKSPACE}
    fi
}

add_bin_path() {
    echo "Adding PATH to the environment variables..."
    create_workspace
    export PATH="${PATH}:${WORKSPACE}"
}

with_go() {
    echo "Setting up the Go environment..."
    create_workspace
    retry 5 curl -sL -o ${WORKSPACE}/gvm "https://github.com/andrewkroh/gvm/releases/download/${SETUP_GVM_VERSION}/gvm-linux-amd64"
    chmod +x ${WORKSPACE}/gvm
    eval "$(gvm $(cat .go-version))"
    go version
    which go
    export PATH="${PATH}:$(go env GOPATH):$(go env GOPATH)/bin"
}

with_docker_compose() {
    echo "Setting up the Docker-compose environment..."
    create_workspace
    retry 5 curl -SL -o ${WORKSPACE}/docker-compose "https://github.com/docker/compose/releases/download/${DOCKER_COMPOSE_VERSION}/docker-compose-linux-x86_64"
    chmod +x ${WORKSPACE}/docker-compose
    docker-compose version
}

retry() {
    local retries=$1
    shift

    local count=0
    until "$@"; do
        exit=$?
        wait=$((2 ** count))
        count=$((count + 1))
        if [ $count -lt "$retries" ]; then
            >&2 echo "Retry $count/$retries exited $exit, retrying in $wait seconds..."
            sleep $wait
        else
            >&2 echo "Retry $count/$retries exited $exit, no more retries left."
            return $exit
        fi
    done
    return 0
}

publish_docker_image() {
    echo "Pushing the docker image "$DOCKER_IMAGE":"$DOCKER_IMAGE_TAG" to the "${DOCKER_REGISTRY}" registry..."
    DOCKER_IMAGE=${DOCKER_IMAGE} DOCKER_IMAGE_TAG=${DOCKER_IMAGE_TAG} make release-docker
}

docker_logout() {
    echo "Logging out from Docker..."
    docker logout ${DOCKER_REGISTRY}
}

with_Terraform() {
    echo "Setting up the Terraform environment..."
    destFile="terraform.zip"
    create_workspace
    retry 5 curl -SL -o ${WORKSPACE}/${destFile} "https://releases.hashicorp.com/terraform/${TERRAFORM_VERSION}/terraform_${TERRAFORM_VERSION}_linux_amd64.zip"
    unzip -q ${WORKSPACE}/${destFile} -d ${WORKSPACE}/
    rm ${WORKSPACE}/${destFile}
    chmod +x ${WORKSPACE}/terraform
    terraform version
}

google_cloud_auth() {
    secretFileLocation=$(mktemp -d -p "${WORKSPACE}" -t "${TMP_FOLDER_TEMPLATE_BASE}.XXXXXXXXX")/google-cloud-credentials.json
    echo "${PRIVATE_CI_GCS_CREDENTIALS_SECRET}" > ${secretFileLocation}
    gcloud auth activate-service-account --key-file ${secretFileLocation} 2> /dev/null
    export GOOGLE_APPLICATIONS_CREDENTIALS=${secretFileLocation}
}

upload_packages_to_gcp_bucket() {
    pattern=${1}
    baseUri="gs://${JOB_GCS_BUCKET}/${REPO}/buildkite"              #TODO: needs to delete the "/buildkite" part after the migration from Jenkins
    bucketUriCommit="${baseUri}"/commits/${BUILDKITE_COMMIT}
    bucketUriDefault="${baseUri}"/snapshots

    if [[ ${BUILDKITE_PULL_REQUEST} != "false" ]]; then
        bucketUriDefault="${baseUri}"/pull-requests/pr-${GITHUB_PR_NUMBER}
    fi

    for bucketUri in "${bucketUriCommit}" "${bucketUriDefault}"; do
        gsutil -m -q cp -a public-read -r ${pattern} "${bucketUri}"
    done
}

<<<<<<< HEAD
get_bucket_uri() {
    local type=${1}
    local baseUri="gs://${JOB_GCS_BUCKET}/jobs/buildkite"
    if [[ ${type} == "snapshot" ]]; then
        local folder="commits"
    else
        local folder="${type}"
    fi
    bucketUri="${baseUri}/${folder}/${BUILDKITE_COMMIT}"
}

upload_mbp_packages_to_gcp_bucket() {
    local pattern=${1}
    local type=${2}
    get_bucket_uri "${type}"
    gsutil -m -q cp -a public-read -r ${pattern} ${bucketUri}
}

download_mbp_packages_from_gcp_bucket() {
    local pattern=${1}
    local type=${2}
    mkdir -p ${WORKSPACE}/${pattern}
    get_bucket_uri "${type}"
    gsutil -m -q cp -r ${bucketUri} ${WORKSPACE}/${pattern}
=======
upload_mbp_packages_to_gcp_bucket() {
    local pattern=${1}
    local type=${2}
    local baseUri="gs://${JOB_GCS_BUCKET}/jobs/buildkite"              #TODO: needs to delete the "/buildkite" part after the migration from Jenkins
    local bucketUri=""

    if [[ ${type} == "snapshot" ]]; then
        bucketUri="${baseUri}"/commits/${BUILDKITE_COMMIT}
    else
        bucketUri="${baseUri}"/${type}/${BUILDKITE_COMMIT}
    fi
    gsutil -m -q cp -a public-read -r ${pattern} "${bucketUri}"
>>>>>>> 834d7025
}

with_mage() {
    local install_packages=(
            "github.com/magefile/mage"
            "github.com/elastic/go-licenser"
            "golang.org/x/tools/cmd/goimports"
            "github.com/jstemmer/go-junit-report"
            "gotest.tools/gotestsum"
    )
<<<<<<< HEAD
    create_workspace
    for pkg in "${install_packages[@]}"; do
    go install "${pkg}@latest"
=======

    for pkg in "${install_packages[@]}"; do
        go install "${pkg}@latest"
>>>>>>> 834d7025
    done
}

cleanup() {
    echo "Deleting temporary files..."
    if [[ -d "${WORKSPACE}/${TMP_FOLDER_TEMPLATE_BASE}.*" ]]; then
        rm -rf ${WORKSPACE}/${TMP_FOLDER_TEMPLATE_BASE}.*
    fi
    echo "Done."
}<|MERGE_RESOLUTION|>--- conflicted
+++ resolved
@@ -100,10 +100,9 @@
     done
 }
 
-<<<<<<< HEAD
 get_bucket_uri() {
     local type=${1}
-    local baseUri="gs://${JOB_GCS_BUCKET}/jobs/buildkite"
+    local baseUri="gs://${JOB_GCS_BUCKET}/jobs/buildkite"               #TODO: needs to delete the "/buildkite" part after the migration from Jenkins
     if [[ ${type} == "snapshot" ]]; then
         local folder="commits"
     else
@@ -125,20 +124,6 @@
     mkdir -p ${WORKSPACE}/${pattern}
     get_bucket_uri "${type}"
     gsutil -m -q cp -r ${bucketUri} ${WORKSPACE}/${pattern}
-=======
-upload_mbp_packages_to_gcp_bucket() {
-    local pattern=${1}
-    local type=${2}
-    local baseUri="gs://${JOB_GCS_BUCKET}/jobs/buildkite"              #TODO: needs to delete the "/buildkite" part after the migration from Jenkins
-    local bucketUri=""
-
-    if [[ ${type} == "snapshot" ]]; then
-        bucketUri="${baseUri}"/commits/${BUILDKITE_COMMIT}
-    else
-        bucketUri="${baseUri}"/${type}/${BUILDKITE_COMMIT}
-    fi
-    gsutil -m -q cp -a public-read -r ${pattern} "${bucketUri}"
->>>>>>> 834d7025
 }
 
 with_mage() {
@@ -149,15 +134,9 @@
             "github.com/jstemmer/go-junit-report"
             "gotest.tools/gotestsum"
     )
-<<<<<<< HEAD
     create_workspace
     for pkg in "${install_packages[@]}"; do
-    go install "${pkg}@latest"
-=======
-
-    for pkg in "${install_packages[@]}"; do
         go install "${pkg}@latest"
->>>>>>> 834d7025
     done
 }
 
