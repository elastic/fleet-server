--- conflicted
+++ resolved
@@ -68,19 +68,11 @@
 
 with_Terraform() {
     echo "Setting up the Terraform environment..."
-<<<<<<< HEAD
     local path_to_file="${WORKSPACE}/terraform.zip"
     create_workspace
     retry 5 curl -SL -o ${path_to_file} "https://releases.hashicorp.com/terraform/${TERRAFORM_VERSION}/terraform_${TERRAFORM_VERSION}_linux_amd64.zip"
     unzip -q ${path_to_file} -d ${WORKSPACE}/
     rm ${path_to_file}
-=======
-    destFile="terraform.zip"
-    create_workspace
-    retry 5 curl -SL -o ${WORKSPACE}/${destFile} "https://releases.hashicorp.com/terraform/${TERRAFORM_VERSION}/terraform_${TERRAFORM_VERSION}_linux_amd64.zip"
-    unzip -q ${WORKSPACE}/${destFile} -d ${WORKSPACE}/
-    rm ${WORKSPACE}/${destFile}
->>>>>>> 757a7ce2
     chmod +x ${WORKSPACE}/terraform
     terraform version
 }
@@ -159,12 +151,6 @@
 
 cleanup() {
     echo "Deleting temporary files..."
-<<<<<<< HEAD
-    if [[ -d "${WORKSPACE}/${TMP_FOLDER_TEMPLATE_BASE}.*" ]]; then
-        rm -rf ${WORKSPACE}/${TMP_FOLDER_TEMPLATE_BASE}.*
-    fi
-=======
     rm -rf ${WORKSPACE}/${TMP_FOLDER_TEMPLATE_BASE}.*
->>>>>>> 757a7ce2
     echo "Done."
 }