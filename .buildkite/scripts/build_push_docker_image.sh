--- conflicted
+++ resolved
@@ -10,20 +10,8 @@
     DOCKER_IMAGE=${DOCKER_IMAGE} DOCKER_IMAGE_TAG=${DOCKER_IMAGE_TAG} make build-and-push-docker
 fi
 
-<<<<<<< HEAD
-<<<<<<< HEAD
-if [ -n "${BUILDKITE_TAG}" ]; then
-=======
 if [[ "${DOCKER_IMAGE_GIT_TAG}" == "main" ]]; then
     DOCKER_IMAGE=${DOCKER_IMAGE} DOCKER_IMAGE_TAG="${DOCKER_IMAGE_LATEST_TAG}" make build-and-push-docker
 elif [[ ${BUILDKITE_PULL_REQUEST} == "false" ]]; then
->>>>>>> c5c8fe0 (fix for docker image script (#3393))
-    DOCKER_IMAGE=${DOCKER_IMAGE} DOCKER_IMAGE_TAG="${DOCKER_IMAGE_GIT_TAG}" make build-and-push-docker
-else
-=======
-if [[ "${DOCKER_IMAGE_GIT_TAG}" == "main" ]]; then
->>>>>>> d42aff57
-    DOCKER_IMAGE=${DOCKER_IMAGE} DOCKER_IMAGE_TAG="${DOCKER_IMAGE_LATEST_TAG}" make build-and-push-docker
-else
     DOCKER_IMAGE=${DOCKER_IMAGE} DOCKER_IMAGE_TAG="${DOCKER_IMAGE_GIT_TAG}" make build-and-push-docker
 fi