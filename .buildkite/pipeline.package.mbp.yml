--- conflicted
+++ resolved
@@ -2,14 +2,8 @@
 name: "fleet server package mbp"
 env:
   REPO: 'fleet-server'
-<<<<<<< HEAD
-  DOCKER_REGISTRY: "docker.elastic.co"
   IMAGE_UBUNTU_X86_64: "family/core-ubuntu-2204"
-  IMAGE_UBUNTU_ARM_64: "core-ubuntu-2204-aarch64"
-=======
-  IMAGE_UBUNTU_X86_64: "family/core-ubuntu-2004"
   IMAGE_UBUNTU_ARM_64: "core-ubuntu-2004-aarch64"
->>>>>>> f4470f89
 
 # This section is used to define the plugins that will be used in the pipeline.
 # See https://buildkite.com/docs/pipelines/integrations/plugins/using#using-yaml-anchors-with-plugins
