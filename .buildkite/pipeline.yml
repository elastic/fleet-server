--- conflicted
+++ resolved
@@ -231,14 +231,8 @@
       - label: ":gcloud: Cloud e2e FIPS Test"
         key: "cloud-e2e-fips-test"
         env:
-<<<<<<< HEAD
-          DOCKER_BASE_IMAGE: "docker.elastic.co/cloud-release/elastic-agent-fips-cloud"
-          DOCKER_IMAGE: "docker.elastic.co/beats-ci/elastic-agent-fips-cloud"
-=======
-          DOCKER_REGISTRY: "docker.elastic.co"
           DOCKER_BASE_IMAGE: "docker.elastic.co/cloud-release/elastic-agent-cloud-fips"
           DOCKER_IMAGE: "docker.elastic.co/beats-ci/elastic-agent-cloud-fips"
->>>>>>> 966c4f8e
           DOCKER_IMAGE_TAG: "pr-${BUILDKITE_PULL_REQUEST}-${BUILDKITE_COMMIT:0:12}"
           SNAPSHOT: "true"
           PLATFORMS: "linux/amd64"
