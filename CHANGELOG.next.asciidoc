--- conflicted
+++ resolved
@@ -4,11 +4,8 @@
 - Give a grace period when starting the unenroll monitor. {issue}1500[1500]
 - Fixes a race condition between the unenroller goroutine and the main goroutine for the coordinator monitor. {issues}1738[1738]
 - Remove events from agent checkin body. {issue}1774[1774]
-<<<<<<< HEAD
 - Improve authc debug logging. {pull}1870[1870]
-=======
 - Add error detail to catch-all HTTP error response. {pull}1854[1854]
->>>>>>> c51c26f9
 
 ==== New Features
 
