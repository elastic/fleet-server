--- conflicted
+++ resolved
@@ -39,10 +39,5 @@
 - Replaced upgrade expiration and minimum_execution_duration with rollout_duration_seconds. {pull}2243[2243]
 - Document how to run fleet server locally. {issue}1423[1423] {pull}2212[2212]
 - Fleet server now supports file uploads for a limited subset of integrations {pull}1902[1902]
-<<<<<<< HEAD
-- Increase checkin long-poll default time to 28m, and write time to 29m. {issue}2337[2337] {pull}2341[2341]
 - Fleet server can be run in stand-alone mode without needing to check into Kibana. {issue}2351[2351] {pull}2359[2359]
-=======
-- Fleet server can be run in stand-alone mode without needing to check into Kibana. {issue}2351[2351] {pull}2359[2359]
-- Allow secret values to be provided through externally provisioned secret files. {pull}2455[2455]
->>>>>>> 9efeac93
+- Allow secret values to be provided through externally provisioned secret files. {pull}2455[2455]