==== Breaking Changes

- Upgrade to Go 1.18. Certificates signed with SHA-1 are now rejected. See the Go 1.18 https://tip.golang.org/doc/go1.18#sha1[release notes] for details. {pull}1709[1709]

==== Bugfixes

- Return a better error on enrolling and the Elasticsearch version is incompatible. {pull}1211[1211]
- Give a grace period when starting the unenroll monitor. {issue}1500[1500]
- Fixes a race condition between the unenroller goroutine and the main goroutine for the coordinator monitor. {issues}1738[1738]
- Remove events from agent checkin body. {issue}1774[1774]
- Improve authc debug logging. {pull}1870[1870]
- Add error detail to catch-all HTTP error response. {pull}1854[1854]
- Fix issue were errors where being ignored written to elasticsearch. {pull}1896[1896]
- Update apikey.cache_hit log field name to match convention. {pull}1900[1900]
- LoadServerLimits will not overwrite specified limits when loading default/agent number specified values. {issue}1841[1841] {pull}1912[1912]
- Use seperate rate limiters for internal and external API listeners. {issue}1859[1859] {pull}1904[1904]

==== New Features

- Fleet server now supports Logstash type outputs for managed agents. {pull}1188[1188]
- Use the darwin-aarch64 as the suffix for Darwin Arm64 release {pull}1267[1267]
- Allow Elastic Agent to provide tags at enrollment time to identify them. {pull}1350[1350]
- Add start_time and minimum_execution_duration to actions to allow fleet-server to schedule agent actions. {pull}1381[1381]
- Fleet Server now allows setting global labels on APM instrumentation. {pull}1649[1649]
- Fleet Server now allows setting transaction sample rate on APM instrumentation {pull}1681[1681]
- Log redacted config when config updates. {issue}1626[1626] {pull}1668[1668]
<<<<<<< HEAD
- Allow upgrade actions to signal that they will be retried. {pull}1887[1887]
=======
- Storing checkin message in last_checkin_message {pull}1932[1932]
>>>>>>> c99ccd81
<|MERGE_RESOLUTION|>--- conflicted
+++ resolved
@@ -24,8 +24,5 @@
 - Fleet Server now allows setting global labels on APM instrumentation. {pull}1649[1649]
 - Fleet Server now allows setting transaction sample rate on APM instrumentation {pull}1681[1681]
 - Log redacted config when config updates. {issue}1626[1626] {pull}1668[1668]
-<<<<<<< HEAD
-- Allow upgrade actions to signal that they will be retried. {pull}1887[1887]
-=======
 - Storing checkin message in last_checkin_message {pull}1932[1932]
->>>>>>> c99ccd81
+- Allow upgrade actions to signal that they will be retried. {pull}1887[1887]