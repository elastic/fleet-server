module github.com/elastic/fleet-server/testing

go 1.24

toolchain go1.24.0

replace (
	github.com/elastic/fleet-server/pkg/api => ../pkg/api
	github.com/elastic/fleet-server/v7 => ../
)

require (
	github.com/Shopify/toxiproxy v2.1.4+incompatible
	github.com/docker/docker v26.1.5+incompatible
	github.com/elastic/elastic-agent-client/v7 v7.17.1
	github.com/elastic/fleet-server/pkg/api v0.0.0-00010101000000-000000000000
	github.com/elastic/fleet-server/v7 v7.0.0-00010101000000-000000000000
	github.com/stretchr/testify v1.10.0
	github.com/testcontainers/testcontainers-go v0.31.0
)

require (
	dario.cat/mergo v1.0.0 // indirect
	github.com/Azure/go-ansiterm v0.0.0-20210617225240-d185dfc1b5a1 // indirect
	github.com/Microsoft/go-winio v0.6.2 // indirect
	github.com/Microsoft/hcsshim v0.11.7 // indirect
	github.com/apapsch/go-jsonmerge/v2 v2.0.0 // indirect
	github.com/cenkalti/backoff/v4 v4.3.0 // indirect
	github.com/containerd/containerd v1.7.27 // indirect
	github.com/containerd/log v0.1.0 // indirect
	github.com/containerd/platforms v0.2.1 // indirect
	github.com/cpuguy83/dockercfg v0.3.1 // indirect
	github.com/davecgh/go-spew v1.1.1 // indirect
	github.com/distribution/reference v0.6.0 // indirect
	github.com/docker/go-connections v0.5.0 // indirect
	github.com/docker/go-units v0.5.0 // indirect
	github.com/elastic/elastic-agent-libs v0.18.11 // indirect
	github.com/felixge/httpsnoop v1.0.4 // indirect
	github.com/go-logr/logr v1.4.2 // indirect
	github.com/go-logr/stdr v1.2.2 // indirect
	github.com/go-ole/go-ole v1.3.0 // indirect
	github.com/gogo/protobuf v1.3.2 // indirect
	github.com/golang/protobuf v1.5.4 // indirect
	github.com/google/uuid v1.6.0 // indirect
	github.com/klauspost/compress v1.16.7 // indirect
	github.com/lufia/plan9stats v0.0.0-20211012122336-39d0f177ccd0 // indirect
	github.com/magiconair/properties v1.8.7 // indirect
	github.com/moby/docker-image-spec v1.3.1 // indirect
	github.com/moby/patternmatcher v0.6.0 // indirect
	github.com/moby/sys/sequential v0.5.0 // indirect
	github.com/moby/sys/user v0.3.0 // indirect
	github.com/moby/sys/userns v0.1.0 // indirect
	github.com/moby/term v0.5.0 // indirect
	github.com/morikuni/aec v1.0.0 // indirect
	github.com/oapi-codegen/runtime v1.1.1 // indirect
	github.com/opencontainers/go-digest v1.0.0 // indirect
	github.com/opencontainers/image-spec v1.1.0 // indirect
	github.com/pkg/errors v0.9.1 // indirect
	github.com/pmezard/go-difflib v1.0.0 // indirect
	github.com/power-devops/perfstat v0.0.0-20210106213030-5aafc221ea8c // indirect
	github.com/shirou/gopsutil/v3 v3.23.12 // indirect
	github.com/shoenig/go-m1cpu v0.1.6 // indirect
	github.com/sirupsen/logrus v1.9.3 // indirect
	github.com/tklauser/go-sysconf v0.3.12 // indirect
	github.com/tklauser/numcpus v0.6.1 // indirect
	github.com/yusufpapurcu/wmi v1.2.4 // indirect
	go.opentelemetry.io/contrib/instrumentation/net/http/otelhttp v0.49.0 // indirect
	go.opentelemetry.io/otel v1.28.0 // indirect
	go.opentelemetry.io/otel/metric v1.28.0 // indirect
	go.opentelemetry.io/otel/trace v1.28.0 // indirect
<<<<<<< HEAD
	golang.org/x/crypto v0.35.0 // indirect
	golang.org/x/mod v0.23.0 // indirect
	golang.org/x/net v0.36.0 // indirect
	golang.org/x/sync v0.11.0 // indirect
=======
	golang.org/x/crypto v0.33.0 // indirect
	golang.org/x/net v0.35.0 // indirect
>>>>>>> d9808bd1
	golang.org/x/sys v0.30.0 // indirect
	golang.org/x/text v0.22.0 // indirect
	google.golang.org/genproto/googleapis/rpc v0.0.0-20240415180920-8c6c420018be // indirect
	google.golang.org/grpc v1.63.2 // indirect
	google.golang.org/protobuf v1.35.2 // indirect
	gopkg.in/yaml.v3 v3.0.1 // indirect
)<|MERGE_RESOLUTION|>--- conflicted
+++ resolved
@@ -68,15 +68,8 @@
 	go.opentelemetry.io/otel v1.28.0 // indirect
 	go.opentelemetry.io/otel/metric v1.28.0 // indirect
 	go.opentelemetry.io/otel/trace v1.28.0 // indirect
-<<<<<<< HEAD
 	golang.org/x/crypto v0.35.0 // indirect
-	golang.org/x/mod v0.23.0 // indirect
 	golang.org/x/net v0.36.0 // indirect
-	golang.org/x/sync v0.11.0 // indirect
-=======
-	golang.org/x/crypto v0.33.0 // indirect
-	golang.org/x/net v0.35.0 // indirect
->>>>>>> d9808bd1
 	golang.org/x/sys v0.30.0 // indirect
 	golang.org/x/text v0.22.0 // indirect
 	google.golang.org/genproto/googleapis/rpc v0.0.0-20240415180920-8c6c420018be // indirect
