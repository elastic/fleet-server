module github.com/elastic/fleet-server/testing

go 1.24.6

replace (
	github.com/elastic/fleet-server/pkg/api => ../pkg/api
	github.com/elastic/fleet-server/v7 => ../
)

require (
	github.com/Shopify/toxiproxy v2.1.4+incompatible
	github.com/docker/docker v26.1.5+incompatible
	github.com/elastic/elastic-agent-client/v7 v7.17.2
	github.com/elastic/fleet-server/pkg/api v0.0.0-00010101000000-000000000000
	github.com/elastic/fleet-server/v7 v7.0.0-00010101000000-000000000000
	github.com/stretchr/testify v1.11.1
	github.com/testcontainers/testcontainers-go v0.31.0
)

require (
	dario.cat/mergo v1.0.0 // indirect
	github.com/Azure/go-ansiterm v0.0.0-20210617225240-d185dfc1b5a1 // indirect
	github.com/Microsoft/go-winio v0.6.1 // indirect
	github.com/Microsoft/hcsshim v0.11.4 // indirect
	github.com/apapsch/go-jsonmerge/v2 v2.0.0 // indirect
	github.com/cenkalti/backoff/v4 v4.3.0 // indirect
	github.com/containerd/containerd v1.7.15 // indirect
	github.com/containerd/log v0.1.0 // indirect
	github.com/cpuguy83/dockercfg v0.3.1 // indirect
	github.com/davecgh/go-spew v1.1.1 // indirect
	github.com/distribution/reference v0.5.0 // indirect
	github.com/docker/go-connections v0.5.0 // indirect
	github.com/docker/go-units v0.5.0 // indirect
	github.com/elastic/elastic-agent-libs v0.23.1 // indirect
	github.com/felixge/httpsnoop v1.0.4 // indirect
	github.com/go-logr/logr v1.4.3 // indirect
	github.com/go-logr/stdr v1.2.2 // indirect
	github.com/go-ole/go-ole v1.3.0 // indirect
	github.com/gogo/protobuf v1.3.2 // indirect
	github.com/google/uuid v1.6.0 // indirect
	github.com/klauspost/compress v1.17.11 // indirect
	github.com/lufia/plan9stats v0.0.0-20211012122336-39d0f177ccd0 // indirect
	github.com/magiconair/properties v1.8.7 // indirect
	github.com/moby/docker-image-spec v1.3.1 // indirect
	github.com/moby/patternmatcher v0.6.0 // indirect
	github.com/moby/sys/sequential v0.5.0 // indirect
	github.com/moby/sys/user v0.1.0 // indirect
	github.com/moby/term v0.5.0 // indirect
	github.com/morikuni/aec v1.0.0 // indirect
	github.com/oapi-codegen/runtime v1.1.1 // indirect
	github.com/opencontainers/go-digest v1.0.0 // indirect
	github.com/opencontainers/image-spec v1.1.0 // indirect
	github.com/pkg/errors v0.9.1 // indirect
	github.com/pmezard/go-difflib v1.0.0 // indirect
	github.com/power-devops/perfstat v0.0.0-20210106213030-5aafc221ea8c // indirect
	github.com/shirou/gopsutil/v3 v3.23.12 // indirect
	github.com/shoenig/go-m1cpu v0.1.6 // indirect
	github.com/sirupsen/logrus v1.9.3 // indirect
	github.com/tklauser/go-sysconf v0.3.12 // indirect
	github.com/tklauser/numcpus v0.6.1 // indirect
	github.com/yusufpapurcu/wmi v1.2.4 // indirect
	go.opentelemetry.io/auto/sdk v1.1.0 // indirect
	go.opentelemetry.io/contrib/instrumentation/net/http/otelhttp v0.49.0 // indirect
	go.opentelemetry.io/otel v1.37.0 // indirect
	go.opentelemetry.io/otel/metric v1.37.0 // indirect
	go.opentelemetry.io/otel/trace v1.37.0 // indirect
<<<<<<< HEAD
	golang.org/x/crypto v0.39.0 // indirect
	golang.org/x/mod v0.25.0 // indirect
	golang.org/x/net v0.41.0 // indirect
	golang.org/x/sync v0.15.0 // indirect
	golang.org/x/sys v0.33.0 // indirect
	golang.org/x/text v0.26.0 // indirect
	golang.org/x/tools v0.33.0 // indirect
=======
	go.uber.org/multierr v1.11.0 // indirect
	go.uber.org/zap v1.27.0 // indirect
	golang.org/x/crypto v0.41.0 // indirect
	golang.org/x/net v0.43.0 // indirect
	golang.org/x/sys v0.35.0 // indirect
	golang.org/x/text v0.28.0 // indirect
	google.golang.org/genproto/googleapis/api v0.0.0-20250707201910-8d1bb00bc6a7 // indirect
>>>>>>> a5063b1 (build(deps): bump golang.org/x/net from 0.41.0 to 0.43.0 (#5380))
	google.golang.org/genproto/googleapis/rpc v0.0.0-20250707201910-8d1bb00bc6a7 // indirect
	google.golang.org/grpc v1.75.0 // indirect
	google.golang.org/protobuf v1.36.8 // indirect
	gopkg.in/yaml.v3 v3.0.1 // indirect
)<|MERGE_RESOLUTION|>--- conflicted
+++ resolved
@@ -64,23 +64,13 @@
 	go.opentelemetry.io/otel v1.37.0 // indirect
 	go.opentelemetry.io/otel/metric v1.37.0 // indirect
 	go.opentelemetry.io/otel/trace v1.37.0 // indirect
-<<<<<<< HEAD
-	golang.org/x/crypto v0.39.0 // indirect
-	golang.org/x/mod v0.25.0 // indirect
-	golang.org/x/net v0.41.0 // indirect
-	golang.org/x/sync v0.15.0 // indirect
-	golang.org/x/sys v0.33.0 // indirect
-	golang.org/x/text v0.26.0 // indirect
-	golang.org/x/tools v0.33.0 // indirect
-=======
-	go.uber.org/multierr v1.11.0 // indirect
-	go.uber.org/zap v1.27.0 // indirect
 	golang.org/x/crypto v0.41.0 // indirect
+	golang.org/x/mod v0.26.0 // indirect
 	golang.org/x/net v0.43.0 // indirect
+	golang.org/x/sync v0.16.0 // indirect
 	golang.org/x/sys v0.35.0 // indirect
 	golang.org/x/text v0.28.0 // indirect
-	google.golang.org/genproto/googleapis/api v0.0.0-20250707201910-8d1bb00bc6a7 // indirect
->>>>>>> a5063b1 (build(deps): bump golang.org/x/net from 0.41.0 to 0.43.0 (#5380))
+	golang.org/x/tools v0.35.0 // indirect
 	google.golang.org/genproto/googleapis/rpc v0.0.0-20250707201910-8d1bb00bc6a7 // indirect
 	google.golang.org/grpc v1.75.0 // indirect
 	google.golang.org/protobuf v1.36.8 // indirect
