--- conflicted
+++ resolved
@@ -31,15 +31,11 @@
 	github.com/distribution/reference v0.5.0 // indirect
 	github.com/docker/go-connections v0.5.0 // indirect
 	github.com/docker/go-units v0.5.0 // indirect
-<<<<<<< HEAD
 	github.com/elastic/elastic-agent-libs v0.9.12 // indirect
-=======
-	github.com/elastic/elastic-agent-libs v0.9.11 // indirect
 	github.com/felixge/httpsnoop v1.0.4 // indirect
 	github.com/go-logr/logr v1.4.1 // indirect
 	github.com/go-logr/stdr v1.2.2 // indirect
 	github.com/go-ole/go-ole v1.3.0 // indirect
->>>>>>> 90dbd76f
 	github.com/gogo/protobuf v1.3.2 // indirect
 	github.com/golang/protobuf v1.5.4 // indirect
 	github.com/google/uuid v1.6.0 // indirect
