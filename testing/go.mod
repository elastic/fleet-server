--- conflicted
+++ resolved
@@ -69,19 +69,13 @@
 	go.opentelemetry.io/otel v1.37.0 // indirect
 	go.opentelemetry.io/otel/metric v1.37.0 // indirect
 	go.opentelemetry.io/otel/trace v1.37.0 // indirect
-	go.opentelemetry.io/proto/otlp v1.0.0 // indirect
 	golang.org/x/crypto v0.41.0 // indirect
 	golang.org/x/net v0.43.0 // indirect
 	golang.org/x/sys v0.35.0 // indirect
 	golang.org/x/text v0.28.0 // indirect
 	google.golang.org/genproto/googleapis/api v0.0.0-20250707201910-8d1bb00bc6a7 // indirect
 	google.golang.org/genproto/googleapis/rpc v0.0.0-20250707201910-8d1bb00bc6a7 // indirect
-<<<<<<< HEAD
-	google.golang.org/grpc v1.75.0 // indirect
+	google.golang.org/grpc v1.75.1 // indirect
 	google.golang.org/protobuf v1.36.9 // indirect
-=======
-	google.golang.org/grpc v1.75.1 // indirect
-	google.golang.org/protobuf v1.36.8 // indirect
->>>>>>> 2aed5580
 	gopkg.in/yaml.v3 v3.0.1 // indirect
 )