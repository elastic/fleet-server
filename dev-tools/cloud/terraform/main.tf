--- conflicted
+++ resolved
@@ -34,15 +34,12 @@
   description = "The ESS region to use"
 }
 
-<<<<<<< HEAD
 variable "deployment_template_id" {
   type        = string
   default     = "gcp-general-purpose"
   description = "The ess deployment template to use"
 }
 
-=======
->>>>>>> acbb06a3
 locals {
   // strip hash found in ELASTICSEARCH_VERSION in integration/.env to get stack_version
   dra_match       = regex("ELASTICSEARCH_VERSION=([0-9]+\\.[0-9]+\\.[0-9]+)(?:-[[:alpha:]]+-)?-?(SNAPSHOT)?", file("${path.module}/../../integration/.env"))
@@ -58,13 +55,9 @@
 resource "ec_deployment" "deployment" {
   name                   = format("fleet server PR-%s-%s", var.pull_request, var.git_commit)
   region                 = var.ess_region
-<<<<<<< HEAD
-  version                = local.stack_version
   deployment_template_id = var.deployment_template_id
-=======
   version                = data.ec_stack.latest.version
-  deployment_template_id = "gcp-general-purpose"
->>>>>>> acbb06a3
+
 
   tags = {
     "source_repo"     = "elastic/fleet-server"
