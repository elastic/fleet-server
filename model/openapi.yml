openapi: 3.0.0
info:
  title: fleet-server API
  version: 0.0.1
  license:
    name: Elastic License 2.0
    url: https://www.elastic.co/licensing/elastic-license
  description: |
    The fleet-server API that is used by agents when enrolled with fleet.

    Note that the current implementations in the fleet-server and elastic-agent may have some difference specifically when it comes to some objects.
    This is most notable when comparing the `Action` implementations. Fleet-server uses a general template for all actions and the elastic-agent will have more specific representations.

    The implementation of fleet-server by default also includes a connection count limiter, as well as limiters for request body sizes.
    If an agent attempts to make request but there are no remaining connections, the attempt will be blocked and the agent will get an error.
    If an agent tries to send a body that is too large the fleet-server will respond with a 400 status code.
components:
  securitySchemes:
    apiKey:
      description: API key security will check that the API key exists and is enabled, but will not check additional permissions
      type: apiKey
      in: header
      name: ApiKey
    agentApiKey:
      description: Agent API key security will check that the API key exists, is enabled, and is assigned to the agent
      type: apiKey
      in: header
      name: ApiKey
  schemas:
    error:
      description: Error processing request.
      type: object
      required:
        - statusCode
        - error
      properties:
        statusCode:
          type: integer
          description: The HTTP status code of the error.
        error:
          type: string
          description: Error type.
        message:
          type: string
          description: (optional) Error message.
    statusResponseVersion:
      description: Version information included in the response to an authorized status request.
      type: object
      properties:
        number:
          type: string
          description: The fleet-server version.
        build_hash:
          type: string
          description: The commit that the fleet-server was built from.
        build_time:
          type: string
          description: The date-time that the fleet-server binary was created.
          #format: date-time # not using date-time format at the moment because the currently available objects have plain strings
    statusResponse:
      x-go-name: StatusAPIResponse
      description: Status response information.
      type: object
      required:
        - name
        - status
      properties:
        name:
          type: string
          description: Service name.
        status:
          type: string
          description: |
            A Unit state that fleet-server may report.
            Unit state is defined in the elastic-agent-client specification.
          enum:
            - starting
            - configuring
            - healthy
            - degraded
            - failed
            - stopping
            - stopped
            - unknown
        version:
          $ref: "#/components/schemas/statusResponseVersion"
    enrollMetadata:
      description: Metadata associated with the agent that is enrolling to fleet.
      type: object
      required:
        - user_provided
        - local
        - tags
      properties:
        user_provided:
          deprecated: true
          description: |
            An embedded JSON object that holds user-provided meta-data values.
            Defined in fleet-server as a `json.RawMessage`.
            fleet-server does not use these values on enrollment of an agent.

            Defined in the elastic-agent as a `map[string]interface{}` with no way to specify any values.
          type: string
          format: application/json
          x-go-type: json.RawMessage
        local:
          description: |
            An embedded JSON object that holds meta-data values.
            Defined in fleet-server as a `json.RawMessage`, defined as an object in the elastic-agent.
            elastic-agent will populate the object with information from the binary and host/system environment.
            If not empty fleet-server will update the value of `local["elastic"]["agent"]["id"]` to the agent ID (assuming the keys exist).
            The (possibly updated) value is sent by fleet-server when creating the record for a new agent.
          type: string
          format: application/json
          x-go-type: json.RawMessage
        tags:
          description: |
            User provided tags for the agent.
            fleet-server will pass the tags to the agent record on enrollment.
          type: array
          items:
            type: string
    enrollRequest:
      description: A request to enroll a new agent into fleet.
      type: object
      required:
        - type
        - shared_id
        - metadata
      properties:
        type:
          description: |
            The enrollment type of the agent.
            The agent only supports the PERMANENT value.
            In the future the enrollment type may be used to indicate agents that use fleet for reporting and monitoring, but do not use policies.
          type: string
          enum:
            - PERMANENT
        shared_id:
          deprecated: true
          type: string
          description: |
            The shared ID of the agent.
            To support pre-existing installs.

            Never implemented.
        metadata:
          $ref: "#/components/schemas/enrollMetadata"
    enrollResponseItem:
      description: Response to a successful enrollment of an agent into fleet.
      type: object
      required:
        - id
        - active
        - policy_id
        - type
        - enrolled_at
        - user_provided_metadata
        - local_metadata
        - actions
        - access_api_key_id
        - access_api_key
        - status
        - tags
      properties:
        id:
          description: The agent ID
          type: string
        active:
          deprecated: true
          description: |
            If the agent is active in fleet.
            Set to true upon enrollment.

            Handling of other values never implemented.
          type: boolean
        policy_id:
          description: The policy ID that the agent is enrolled with. Decoded from the API key used in the request.
          type: string
        type:
          deprecated: true
          description: |
            The enrollment request type.

            Handling of other values never implemented.
          type: string
        enrolled_at:
          description: The RFC3339 timestamp that the agent was enrolled at.
          type: string
          #format: date-time
        user_provided_metadata:
          deprecated: true
          description: |
            A copy of the user provided metadata from the enrollment request.

            Currently will be empty.
          type: string
          format: application/json
          x-go-type: json.RawMessage
        local_metadata:
          deprecated: true
          description: |
            A copy of the (updated) local metadata provided in the enrollment request.

            Never used by agent.
          type: string
          format: application/json
          x-go-type: json.RawMessage
        actions:
          deprecated: true
          description: |
            Defined in fleet-server and elastic-agent as `[]interface{}`.

            Never used by agent.
          type: array
          items:
            type: object
        access_api_key_id:
          description: The id of the ApiKey that fleet-server has generated for the enrolling agent.
          type: string
        access_api_key:
          description: The ApiKey token that fleet-server has generated for the enrolling agent.
          type: string
          format: password
        status:
          deprecated: true
          description: |
            Agent status from fleet-server.
            fleet-ui may differ.

            Never used by agent.
          type: string
        tags:
          description: A copy of the tags that were sent with the enrollment request.
          type: array
          items:
            type: string
    enrollResponse:
      description: The enrollment action response.
      type: object
      required:
        - action
        - item
      properties:
        action:
          description: The action result. Will have the value "created".
          type: string
        item:
          $ref: "#/components/schemas/enrollResponseItem"
    checkinRequest:
      type: object
      required:
        - status
        - message
      properties:
        status:
          description: The agent state, inferred from agent control protocol states.
          type: string
          enum:
            - online
            - error
            - degraded
            - starting
        message:
          description: State message, may be overridden or use the error message of a failing component.
          type: string
        ack_token:
          description: |
            The ack_token form a previous response if the agent has checked in before.
            Translated to a sequence number in fleet-server in order to retrieve any new actions for the agent from the last checkin.
          type: string
        local_metadata:
          description: |
            An embedded JSON object that holds meta-data values.
            Defined in fleet-server as a `json.RawMessage`, defined as an object in the elastic-agent.
            elastic-agent will populate the object with information from the binary and host/system environment.
            fleet-server will update the agent record if a checkin response contains different data from the record.
          type: string
          format: application/json
          x-go-type: json.RawMessage
        components:
          description: |
            An embedded JSON object that holds component information that the agent is running.
            Defined in fleet-server as a `json.RawMessage`, defined as an object in the elastic-agent.
            fleet-server will update the components in an agent record if they differ from this object.
          type: string
          format: application/json
          x-go-type: json.RawMessage
        poll_timeout:
          description: |
            An optional timeout value that informs fleet-server of when a client will time out on it's checkin request.
            If not specified fleet-server will use the timeout values specified in the config (defaults to 5m polling and a 10m write timeout).
            The value, if specified is expected to be a string that is parsable by [time.ParseDuration](https://pkg.go.dev/time#ParseDuration).
            If specified fleet-server will set its poll timeout to `max(1m, poll_timeout-2m)` and its write timeout to `max(2m, poll_timout-1m)`.
          type: string
          format: duration
    actionSignature:
      description: Optional action signing data.
      type: object
      x-go-custom-tag: yaml:"signed" # openapi-generator
      x-oapi-codegen-extra-tags: # oapi-codegen tags
        yaml: "signed"
      required:
        - data # NOTE: work around to avoid a pointer
        - signature # NOTE: work around to avoid a pointer
      properties:
        data:
          description: The base64 encoded, UTF-8 JSON serialized action bytes that are signed.
          type: string
          format: base64
          x-go-custom-tag: yaml:"data" # openapi-generator
          x-oapi-codegen-extra-tags: # oapi-codegen tags
            yaml: "data"
            json: "data,omitempty"
        signature:
          description: The base64 encoded signature.
          type: string
          format: base64
          x-go-custom-tag: yaml:"signature" # openapi-generator
          x-oapi-codegen-extra-tags: # oapi-codegen tags
            yaml: "signature"
            json: "signature,omitempty"
    action:
      description: |
        An action for an elastic-agent.
        The actions are defined in generic terms on the fleet-server.
        The elastic-agent will have additional details for what is expected when a specific action-type is recieved.
        Many attributes in this schema also contain yaml tags so the elastic-agent may serialize them.
        The structure of the `data` attribute will vary between action types.

        An additional consideration is Scheduled Actions. Scheduled actions are currently defined as actions that have non-empty values for both the `start_time` and `expiration` attributes.
      type: object
      required:
        - agent_id
        - created_at
        - data
        - id
        - type
        - input_type
      properties:
        agent_id:
          description: The agent ID.
          type: string
        created_at:
          description: Time when the action was created.
          type: string
          #format: date-time
        start_time:
          description: The earliest execution time for the action. Agent will not execute the action before this time. Used for scheduled actions.
          type: string
          #format: date-time
          x-go-custom-tag: yaml:"start_time" # openapi-generator
          x-oapi-codegen-extra-tags: # oapi-codegen tags
            yaml: "start_time"
        expiration:
          description: The latest start time for the action. Actions will be dropped by the agent if execution has not started by this time. Used for scheduled actions.
          type: string
          #format: date-time
          x-go-custom-tag: yaml:"expiration" # openapi-generator
          x-oapi-codegen-extra-tags: # oapi-codegen tags
            yaml: "expiration"
        data:
          # oapi-codegen type should be: interface{}
          description: An embedded action-specific object.
          x-go-custom-tag: yaml:"data"
          x-oapi-codegen-extra-tags:
            yaml: "data"
        id:
          description: The action ID.
          type: string
          x-go-custom-tag: yaml:"action_id" # openapi-generator
          x-oapi-codegen-extra-tags: # oapi-codegen tags
            yaml: "action_id"
        traceparent:
          description: APM traceparent for the action.
          type: string
          x-go-custom-tag: yaml:"traceparent" # openapi-generator
          x-oapi-codegen-extra-tags: # oapi-codegen tags
            yaml: "traceparent"
        type:
          description: The action type.
          type: string
          x-go-custom-tag: yaml:"type" # openapi-generator
          x-oapi-codegen-extra-tags: # oapi-codegen tags
            yaml: "type"
        input_type:
          description: The input type of the action for actions with type `INPUT_ACTION`.
          type: string
          x-go-custom-tag: yaml:"input_type" # openapi-generator
          x-oapi-codegen-extra-tags: # oapi-codegen tags
            yaml: "input_type"
        timeout:
          description: The timeout value (in seconds) for actions with type `INPUT_ACTION`.
          type: integer
          format: int64
          x-go-custom-tag: yaml:"timeout" # openapi-generator
          x-oapi-codegen-extra-tags: # oapi-codegen tags
            yaml: "timeout"
        signed:
          $ref: "#/components/schemas/actionSignature"

    checkinResponse:
      type: object
      required:
        - action
      properties:
        ack_token:
          description: The acknowlegment token used to indicate action delivery.
          type: string
        action:
          description: The action result. Set to "checkin".
          type: string
        actions:
          description: A list of actions that the agent must execute.
          type: array
          items:
            $ref: "#/components/schemas/action"
    event:
      description: The ack for a specific action that the elastic-agent has executed.
      type: object
      required:
        - type
        - subtype
        - agent_id
        - action_id
        - action_input_type
        - policy_id
        - stream_id
        - timestamp
        - message
        - started_at
        - completed_at
      properties:
        type:
          deprecated: true
          description: |
            The event type of the ack.
            Currently the elastic-agent will only generate ACTION_RESULT events.

            Not used by fleet-server.
            Actions that have errored should use the error attribute to communicate an error status.
            Additional action status information can be provided in the data attribute.
          type: string
          enum:
            - STATE
            - ERROR
            - ACTION_RESULT
            - ACTION
        subtype:
          deprecated: true
          description: |
            The subtype of the ack event.
            The elastic-agent will only generate ACKNOWLEDGED events.

            Not used by fleet-server.
            Actions that have errored should use the error attribute to communicate an error status.
            Additional action status information can be provided in the data attribute.
          type: string
          enum:
            - RUNNING
            - STARTING
            - IN_PROGRESS
            - CONFIG
            - FAILED
            - STOPPING
            - STOPPED
            - DATA_DUMP
            - ACKNOWLEDGED
            - UNKNOWN
        agent_id:
          description: The ID of the agent that executed the action.
          type: string
        action_id:
          description: The action ID.
          type: string
        action_input_type:
          description: The input_type of the action for input actions.
          type: string
        policy_id:
          deprecated: true
          description: Not used by the fleet-server.
          type: string
        stream_id:
          deprecated: true
          description: Not used by the fleet-server.
          type: string
        timestamp:
          description: The timestamp of the acknowledgement event. Has the format of "2006-01-02T15:04:05.99999-07:00"
          type: string
          #format: date-time
        message:
          description: An acknowlegement message. The elastic-agent inserts the action ID and action type into this message.
          type: string
        payload:
          deprecated: true
          description: |
            An embedded JSON object that contains additional information for the fleet-server to process.
            Defined as a json.RawMessage in both the fleet-server and the elastic-agent.

            Is currently used by UPGRADE actions to signal retries.
            If the error attribute is non empty payload is checked for `retry: bool` and `retry_attempt: int`.
            If retry is true, fleet-serve will mark the agent as retrying, if it's false the upgrade will be marked as failed.

            Additional action status information can be provided in the data attribute.
          type: string
          format: application/json
          x-go-type: json.RawMessage
        started_at:
          description: The time at which the action was started. Used only when acknowledging input actions.
          type: string
          #format: date-time
        completed_at:
          description: The time at which the action was completed. Used only when acknowledging input actions
          type: string
          #format: date-time
        action_data:
          description: The action data for the input action being acknowledged.
          type: string
          format: application/json
          x-go-type: json.RawMessage
        action_response:
          description: The action response for the input action being acknowledged.
          type: string
          format: application/json
          x-go-type: json.RawMessage
        data:
          description: |
            An embedded JSON object that has the data about the ack.

            Used by REQUEST_DIAGNOSTICS actions.
            Contains a `upload_id` attribute used to communicate the successfullly uploaded diagnostics ID.
          type: string
          format: application/json
          x-go-type: json.RawMessage
        error:
          description: |
            An error message.
            If this is non-empty an error has occured when executing the action.
            For some actions (such as UPGRADE actions) it may result in the action being marked as failed.
          type: string
    ackRequest:
      description: The request an elastic-agent sends to fleet-serve to acknowledge the execution of one or more actions.
      type: object
      required:
        - events
      properties:
        events:
          type: array
          items:
            $ref: "#/components/schemas/event"
    ackResponseItem:
      description: The results of processing an acknowledgement event.
      type: object
      required:
        - status
      properties:
        status:
          description: An HTTP status code that indicates if the event was processed successfully or not.
          type: integer
        message:
          description: HTTP status text.
          type: string
    ackResponse:
      description: Response to processing acknowledgement events.
      type: object
      required:
        - action
        - items # NOTE: work around as we don't want a pointer here
        - errors # NOTE: work around as we don't want a pointer here
      properties:
        action:
          description: The action result. Will have the value "acks".
          type: string
        errors:
          description: A flag to indicate if one or more errors occured when proccessing events.
          type: boolean
          nullable: false
          x-oapi-codegen-extra-tags:
            json: "errors,omitempty"
        items:
          description: The in-order list of results from processing events.
          type: array
          nullable: false
          items:
            $ref: "#/components/schemas/ackResponseItem"
          x-oapi-codegen-extra-tags:
            json: "items,omitempty"
    uploadBeginRequest:
      title: "Upload Operation Start request body"
      type: object
      additionalProperties: true
      required:
        - file
        - action_id
        - agent_id
        - src
      properties:
        file:
          type: object
          additionalProperties: true
          properties:
            Compression:
              description: "The algorithm used to compress the file. Valid values: br,gzip,deflate,none"
              type: string
              example: deflate
            hash:
              title: Hash
              description: Checksums on the file contents
              type: object
              properties:
                sha256:
                  description: SHA256 of the contents
                  type: string
                  example: 04f81394bababa0fb31e6ad2d703c875eb46dc254527e39ff316564c0dc339e2
            name:
              description: Name of the file including the extension, without the directory
              type: string
              example: yankees-stats.zip
            mime_type:
              description: MIME type of the file
              type: string
              example: application/zip
            size:
              description: Size of the file contents, in bytes
              type: integer
              format: int64
              example: 8276748
          required:
            - name
            - size
            - mime_type
        action_id:
          description: ID of the action that requested this file
          type: string
          example: 2f440d31-2ea4-42f8-b0f2-4b6e98e8dc5e
        agent_id:
          description: Identifier of the agent uploading. Matches the ID usually found in agent.id
          type: string
          example: 9347e918-5e00-48b0-b302-a09f9258a46d
        src:
          description: The source integration sending this file
          type: string
          enum:
            - endpoint
            - agent
    uploadBeginResponse:
      x-go-name: UploadBeginAPIResponse
      description: Response to initiating a file upload
      type: object
      required:
        - upload_id
        - chunk_size
      properties:
        upload_id:
          description: A unique identifier for the ensuing upload operation
          type: string
          example: fbc8e23c-055d-461e-87f7-b0d1b57f14b4
        chunk_size:
          description: The required size (in bytes) that the file must be segmented into for each chunk
          type: integer
          format: int64
          example: 4194304
    uploadCompleteRequest:
      description: Request to verify and finish an uploaded file
      type: object
      required:
        - transithash
      properties:
        transithash:
          description: the transithash (sha256 of the concatenation of each in-order chunk hash) of the entire file contents
          type: object
          required:
            - sha256
          properties:
            sha256:
              description: SHA256 hash
              type: string
              example: 83810fdc61c44290778c212d7829d0c3f0232e81bd551d3943998a920025d14f
  parameters:
    requestId:
      name: X-Request-ID
      description: The request tracking ID for APM.
      in: header
      schema:
        type: string
    apiVersion:
      name: elastic-api-version
      description: The API version to use, format should be "YYYY-MM-DD"
      in: header
      schema:
        type: string
    userAgent:
      name: User-Agent
      description: |
        The user-agent header that is sent.
        Must have the format "elastic agent X.Y.Z" where "X.Y.Z" indicates the agent version.
        The agent version must not be greater than the version of the fleet-server.
      in: header
      required: true
      schema:
        type: string
      examples:
        valid:
          description: A valid User-Agent header from the elastic-agent.
          value: elastic agent 8.6.0
        validWithSuffix:
          description: A version number may include an optional suffix
          value: elastic agent 8.6.0-SNAPSHOT
        invalidName:
          description: The elastic-agent name is not formatted correctly.
          value: elastic-agent 8.6.0
        outdatedVersion:
          description: The version string given is too old.
          value: elastic agent 7.0.0
  responses:
    badRequest:
      description: |
        A 400 response for receiving an invalid User-Agent, Elastic-Api-Version header or version number (checkin and enroll endpoints).
        Or any other undefined error encounted by the fleet-server. May be returned by any endpoint except /api/fleet/status.
      content:
        application/json:
          schema:
            $ref: "#/components/schemas/error"
          examples:
            badRequest:
              description: Generic bad request response.
              value:
                statusCode: 400
                error: BadRequest
    internalServerError:
      description: |
        A 500 response for encountering not expected bahavior.
      content:
        application/json:
          schema:
            $ref: "#/components/schemas/error"
          examples:
            internalServerError:
              description: Generic internal server error response.
              value:
                statusCode: 500
                error: InternalServerError
    keyNotEnabled:
      description: 401 response when the API key is not enabled on any endpoint except /api/fleet/status. Or when there are issues updating an inactive agent on the ack endpoint.
      content:
        application/json:
          schema:
            $ref: "#/components/schemas/error"
          examples:
            unauthorized:
              description: The ApiKey is not enabled
              value:
                statusCode: 401
                error: Unauthorized
                message: ApiKey not enabled
    agentNotFound:
      description: 404 response when the agent is not found. May be returned by checkin endpoint. or endpoints that use the agentApiKey auth scheme
      content:
        application/json:
          schema:
            $ref: "#/components/schemas/error"
          examples:
            agentNotFound:
              description: The agent is not found.
              value:
                statusCode: 404
                error: AgentNotFound
                message: agent could not be found
    deadline:
      description: 408 request timeout.
      content:
        application/json:
          schema:
            $ref: "#/components/schemas/error"
          examples:
            requestTimeout:
              description: Deadline exceeded.
              value:
                statusCode: 408
                error: RequestTimeout
                message: timeout on request
    throttle:
      description: 428 rate limiting request. Only returned by artifacts endpoint.
      content:
        application/json:
          schema:
            $ref: "#/components/schemas/error"
          examples:
            rateLimit:
              description: Too many requests - rate limit reached.
              value:
                statusCode: 428
                error: TooManyRequests
                message: too many requests
    unavailable:
      description: |
        503 response when the server is not available for some reason.
        Such as if a context is cancelled or the connection (to ES) is refused.
        May be returned by any endpoint.
      content:
        application/json:
          schema:
            $ref: "#/components/schemas/error"
          examples:
            unavailable:
              description: Service unavailable
              value:
                statusCode: 503
                error: ServiceUnavailable
                message: Fleet server unable to communicate with Elasticsearch

paths:
  /api/status:
    get:
      operationId: status
      parameters:
        - $ref: "#/components/parameters/requestId"
        - $ref: "#/components/parameters/apiVersion"
      security:
        - {}
        - apiKey: []
      description: |
        Return the fleet-server status.
        The status code will either be 200 if healthy, or 503 if not.
        Authentication for this endpoint is optional, if not provided a shorter response body is returned.
      responses:
        "200":
          description: Healthy fleet-server response.
          content:
            application/json:
              schema:
                $ref: "#/components/schemas/statusResponse"
              examples:
                unauthenticated:
                  description: The short response for unauthenticated requests.
                  value:
                    name: fleet-server
                    status: healthy
                authenticated:
                  description: The full response for an authenticated request.
                  value:
                    name: fleet-server
                    status: healthy
                    version:
                      number: 8.6.0
                      build_hash: fd6d862bcbebe841f930e8cdd2fa5107922e66e7
                      build_time: 2022-12-01T01:02:03Z
        "400":
          $ref: "#/components/responses/badRequest"
        "503":
          description: Unhealthy fleet-server response.
          content:
            text/plain: {}
            application/json:
              schema:
                $ref: "#/components/schemas/statusResponse"
              examples:
                unauthenticated:
                  description: The short response for unauthenticated requests.
                  value:
                    name: fleet-server
                    status: failed
                authenticated:
                  description: The full response for an authenticated request.
                  value:
                    name: fleet-server
                    status: failed
                    version:
                      number: 8.6.0
                      build_hash: fd6d862bcbebe841f930e8cdd2fa5107922e66e7
                      build_time: 2022-12-01T01:02:03Z
  /api/fleet/agents/enroll:
    post:
      operationId: agentEnroll
      parameters:
        - $ref: "#/components/parameters/userAgent"
        - $ref: "#/components/parameters/requestId"
        - $ref: "#/components/parameters/apiVersion"
      security:
        - apiKey: []
      description: Enroll a new agent to fleet-server. The agent is enrolled in the policy encoded in the apiKey used.
      requestBody:
        content:
          application/json:
            schema:
              $ref: "#/components/schemas/enrollRequest"
            examples:
              request:
                description: A request to enroll a new agent.
                value:
                  type: PERMANENT
                  metadata:
                    local:
                      elastic:
                        agent:
                          id: ""
                          version: 8.6.0
                          snapshot: false
                      host:
                        hostname: test
                    tags:
                      - us-west
                      - test
      responses:
        "200":
          description: Agent enrolled successfully.
          content:
            application/json:
              schema:
                $ref: "#/components/schemas/enrollResponse"
              examples:
                success:
                  description: Agent enrolled successfully.
                  value:
                    action: created
                    item:
                      id: agent-test-id
                      active: true
                      policy_id: agent-policy-id
                      type: PERMANENT
                      enrolled_at: 2022-12-01T01:02:03Z
                      user_provided_metadata: {}
                      local_metadata:
                        elastic:
                          agent:
                            id: agent-test-id
                            version: 8.6.0
                            snapshot: false
                        host:
                          hostname: test
                      access_api_key_id: api-key-id
                      access_api_key: api-key-token
                      status: online
                      tags:
                        - us-west
                        - test
        "400":
          $ref: "#/components/responses/badRequest"
        "401":
          $ref: "#/components/responses/keyNotEnabled"
        "404":
          description: Bad request path, expected id to be enroll.
        "408":
          $ref: "#/components/responses/deadline"
        "500":
          $ref: "#/components/responses/internalServerError"
        "503":
          $ref: "#/components/responses/unavailable"
  /api/fleet/agents/{id}/checkin:
    post:
      operationId: agentCheckin
      description: |
        The agent checkin endpoint.
        Clients will long-poll this endpoint.
        A client may inform fleet-server of it's long-poll timeout in the request body.
        The fleet-server will return a response if there is a new action for the agent, or if the polling timeout is reached.
        The fleet-server may also use some jitter to offset the polling timeout, if specified a random amount of the jitter value may be subtracted from the polling timeout.
        The fleet-sever polling timeout is short-circuited in cases of heavy load where setting up the checkin (ensuring the API key is authed etc) takes longer then the timeout value.
        Fleet-server sets the poll timeout to 5m by default (with a 10m write timeout), for these values we assume that elastic-agent's request timeout is set to 10m and the cloud-proxy's timeout is longer than 10m.
      parameters:
        - name: id
          in: path
          description: The agent ID.
          required: true
          schema:
            type: string
        - name: Accept-Encoding
          in: header
          description: |
            If the agent is able to accept encoded responses.
            Used to indicate if GZIP compression may be used by the server.
            The elastic-agent does not use the accept-encoding header.
          schema:
            type: string
        - $ref: "#/components/parameters/userAgent"
        - $ref: "#/components/parameters/requestId"
        - $ref: "#/components/parameters/apiVersion"
      security:
        - agentApiKey: []
      requestBody:
        content:
          application/json:
            schema:
              $ref: "#/components/schemas/checkinRequest"
            examples:
              request:
                description: A checkin request from an elastic-agent.
                value:
                  status: online
                  message: ""
                  ack_token: previous-token
      responses:
        "200":
          description: Agent checkin successful. May include actions.
          headers:
            Content-Encoding:
              description: Responses may be compressed if the accept encoding indicates it. Currently not used by the agent.
              schema:
                type: string
              examples:
                gzip:
                  description: Response is gzip encoded as the request headers allowed it.
                  value: gzip

          content:
            application/json:
              schema:
                $ref: "#/components/schemas/checkinResponse"
              examples:
                response:
                  description: Agent successfully checked in.
                  value:
                    action: checkin
                    ack_token: new-token
                    actions:
                      - agent_id: test-agent
                        created_at: 2022-12-01T01:02:03Z
                        data:
                          log_level: debug
                        id: test-action
                        type: SETTINGS
        "400":
          $ref: "#/components/responses/badRequest"
        "401":
          $ref: "#/components/responses/keyNotEnabled"
        "404":
          $ref: "#/components/responses/agentNotFound"
        "408":
          $ref: "#/components/responses/deadline"
        "500":
          $ref: "#/components/responses/internalServerError"
        "503":
          $ref: "#/components/responses/unavailable"
  /api/fleet/agents/{id}/acks:
    post:
      operationId: agentAcks
      description: |
        The endpoint that an agent uses to acknowledge (and inform fleet-server) of events that it has recieved/executed.
        A single action may have multiple different events associated with it.
        Also an action may not have any acks associated with it.
      parameters:
        - name: id
          in: path
          description: The agent ID.
          required: true
          schema:
            type: string
        - $ref: "#/components/parameters/requestId"
        - $ref: "#/components/parameters/apiVersion"
      security:
        - agentApiKey: []
      requestBody:
        content:
          application/json:
            schema:
              $ref: "#/components/schemas/ackRequest"
            examples:
              single:
                description: Send an ack for a single event.
                value:
                  events:
                    - type: ACTION_RESULT
                      subtype: ACKNOWLEDGED
                      agent_id: test-agent
                      action_id: test-action
                      timestamp: 2022-12-01T01:02:03.00004-07:00
                      message: Action 'test-action' of type 'TEST' acknowledged.
      responses:
        "200":
          description: Agent ack successfully received.
          content:
            application/json:
              schema:
                $ref: "#/components/schemas/ackResponse"
              examples:
                single:
                  description: Successfull ack for a single action.
                  value:
                    action: acks
                    errors: false
                    items:
                      - status: 200
                        message: ok
        "400":
          $ref: "#/components/responses/badRequest"
        "401":
          $ref: "#/components/responses/keyNotEnabled"
        "404":
          $ref: "#/components/responses/agentNotFound"
        "408":
          $ref: "#/components/responses/deadline"
        "500":
          $ref: "#/components/responses/internalServerError"
        "503":
          $ref: "#/components/responses/unavailable"
  /api/fleet/artifacts/{id}/{sha2}:
    get:
      operationId: artifact
      description: The route to retrieve an artifact from Elasticsearch.
      parameters:
        - name: id
          in: path
          description: The artifact record ID.
          required: true
          schema:
            type: string
        - name: sha2
          in: path
          description: The decoded Sha256 associated with the artifact record.
          required: true
          schema:
            type: string
        - $ref: "#/components/parameters/requestId"
        - $ref: "#/components/parameters/apiVersion"
      security:
        - agentApiKey: []
      responses:
        "200":
          description: The artifact retrieved from ES.
          content:
            "*/*":
              schema:
                type: string
                format: binary
        "400":
          $ref: "#/components/responses/badRequest"
        "401":
          $ref: "#/components/responses/keyNotEnabled"
        "404":
          $ref: "#/components/responses/agentNotFound"
        "408":
          $ref: "#/components/responses/deadline"
        "428":
          $ref: "#/components/responses/throttle"
        "500":
          $ref: "#/components/responses/internalServerError"
        "503":
          $ref: "#/components/responses/unavailable"
  /api/fleet/uploads:
    post:
      operationId: uploadBegin
      summary: Initiate a file upload process
      description: ""
      security:
        - agentApiKey: []
      parameters:
        - $ref: "#/components/parameters/requestId"
        - $ref: "#/components/parameters/apiVersion"
      requestBody:
        required: true
        description: Information about the file to be uploaded. Minimum required fields are marked as required. Additional fields may be specified and are allowed. For information about the file itself, ECS.file paths are recommended. For archived files, information about the archive should be placed in `file`. Information about the archive members may be placed in a `contents` array.
        content:
          application/json:
            schema:
              $ref: "#/components/schemas/uploadBeginRequest"
      responses:
        "200":
          description: Information about the upload procedure
          content:
            application/json:
              schema:
                $ref: "#/components/schemas/uploadBeginResponse"
        "400":
          $ref: "#/components/responses/badRequest"
        "401":
          $ref: "#/components/responses/keyNotEnabled"
        "408":
          $ref: "#/components/responses/deadline"
        "500":
          $ref: "#/components/responses/internalServerError"
        "503":
          $ref: "#/components/responses/unavailable"
  /api/fleet/uploads/{id}/{chunkNum}:
    put:
      operationId: uploadChunk
      summary: Upload a section of file data
      description: "Upload portions of the intended file in a piecewise fashion. This route is idempotent in that any successive calls will overwrite previous ones for the same URL parameters. Chunks may be uploaded in any order, and may be uploaded in parallel. The body is the raw contents of the file at the given position matching the chunk number. The body must be the exact chunk size returned from the upload initiation response. All chunks must be this size except for the final one, which is naturally the file remainder."
      security:
        - agentApiKey: []
      parameters:
        - name: id
          in: path
          description: The upload_id as returned in the Upload initiation response
          required: true
          schema:
            type: string
            example: ecb30383-6dd1-4b1d-bed0-2386b4e5df51
        - name: chunkNum
          in: path
          description: the positional index of the chunk within the file. The first chunk is 0, the next 1, etc.
          required: true
          schema:
            type: integer
            example: 3
        - name: X-Chunk-SHA2
          in: header
          required: true
          description: the SHA256 hash of the body contents for this request
          schema:
            type: string
            example: 0c4a81b85a6b7ff00bde6c32e1e8be33b4b793b3b7b5cb03db93f77f7c9374d1
        - $ref: "#/components/parameters/requestId"
        - $ref: "#/components/parameters/apiVersion"
      requestBody:
        description: The chunk contents as bytes
        required: true
        content:
          "*/*":
            schema:
              type: string
              format: binary
      responses:
        "200":
          description: Successful chunk upload
        "400":
          $ref: "#/components/responses/badRequest"
        "401":
          $ref: "#/components/responses/keyNotEnabled"
        "408":
          $ref: "#/components/responses/deadline"
        "500":
          $ref: "#/components/responses/internalServerError"
        "503":
          $ref: "#/components/responses/unavailable"
  /api/fleet/uploads/{id}:
    post:
      operationId: uploadComplete
      summary: Complete a file upload process
      description: ""
      security:
        - agentApiKey: []
      requestBody:
        required: true
        content:
          application/json:
            schema:
              $ref: "#/components/schemas/uploadCompleteRequest"
      parameters:
        - name: id
          in: path
          description: The upload_id as returned in the Upload initiation response
          required: true
          schema:
            type: string
            example: ecb30383-6dd1-4b1d-bed0-2386b4e5df51
        - $ref: "#/components/parameters/requestId"
        - $ref: "#/components/parameters/apiVersion"
      responses:
        "200":
          description: success response
          content:
            application/json:
              schema:
                type: object
                properties:
                  status:
                    type: string
                    example: "ok"
<<<<<<< HEAD
        "400":
          $ref: "#/components/responses/badRequest"
        "401":
          $ref: "#/components/responses/keyNotEnabled"
        "408":
          $ref: "#/components/responses/deadline"
        "500":
          $ref: "#/components/responses/internalServerError"
        "503":
          $ref: "#/components/responses/unavailable"
=======
        '400':
          $ref: '#/components/responses/badRequest'
        '401':
          $ref: '#/components/responses/keyNotEnabled'
        '408':
          $ref: '#/components/responses/deadline'
        '500':
          $ref: '#/components/responses/internalServerError'
        '503':
          $ref: '#/components/responses/unavailable'
  /api/fleet/file/{id}:
    get:
      operationId: getFile
      summary: retrieve stored file for integration
      description: "Stream out file contents to an agent or integration, provided there is a matching and authorized file stored in elasticsearch."
      security:
        - agentApiKey: []
      parameters:
        - name: id
          in: path
          description: The file_id as provided to the integration
          required: true
          schema:
            type: string
            example: ecb30383-6dd1-4b1d-bed0-2386b4e5df51
      responses:
        '200':
          description: File Contents.
          headers:
            X-File-Sha2:
              description: SHA256 digest of the file contents. Only sent when the uploaded file contains a file.hash.sha256 value.
              schema:
                type: string
                example: 0c4a81b85a6b7ff00bde6c32e1e8be33b4b793b3b7b5cb03db93f77f7c9374d1
          content:
            "*/*":
              schema:
                type: string
                format: binary
        '400':
          $ref: '#/components/responses/badRequest'
        '401':
          $ref: '#/components/responses/keyNotEnabled'
        '403':
          description: The requesting entity is not permitted to access the requested file
          content:
            application/json:
              schema:
                $ref: '#/components/schemas/error'
              examples:
                unauthorized:
                  description: The file is not accessible
                  value:
                    statusCode: 403
                    error: Forbidden
                    message: Client is not authorized
        '404':
          description: bad path, file not found
        '500':
          $ref: '#/components/responses/internalServerError'
        '503':
          $ref: '#/components/responses/unavailable'
>>>>>>> d5babdea
<|MERGE_RESOLUTION|>--- conflicted
+++ resolved
@@ -1256,7 +1256,6 @@
                   status:
                     type: string
                     example: "ok"
-<<<<<<< HEAD
         "400":
           $ref: "#/components/responses/badRequest"
         "401":
@@ -1267,17 +1266,6 @@
           $ref: "#/components/responses/internalServerError"
         "503":
           $ref: "#/components/responses/unavailable"
-=======
-        '400':
-          $ref: '#/components/responses/badRequest'
-        '401':
-          $ref: '#/components/responses/keyNotEnabled'
-        '408':
-          $ref: '#/components/responses/deadline'
-        '500':
-          $ref: '#/components/responses/internalServerError'
-        '503':
-          $ref: '#/components/responses/unavailable'
   /api/fleet/file/{id}:
     get:
       operationId: getFile
@@ -1294,7 +1282,7 @@
             type: string
             example: ecb30383-6dd1-4b1d-bed0-2386b4e5df51
       responses:
-        '200':
+        "200":
           description: File Contents.
           headers:
             X-File-Sha2:
@@ -1307,16 +1295,16 @@
               schema:
                 type: string
                 format: binary
-        '400':
-          $ref: '#/components/responses/badRequest'
-        '401':
-          $ref: '#/components/responses/keyNotEnabled'
-        '403':
+        "400":
+          $ref: "#/components/responses/badRequest"
+        "401":
+          $ref: "#/components/responses/keyNotEnabled"
+        "403":
           description: The requesting entity is not permitted to access the requested file
           content:
             application/json:
               schema:
-                $ref: '#/components/schemas/error'
+                $ref: "#/components/schemas/error"
               examples:
                 unauthorized:
                   description: The file is not accessible
@@ -1324,10 +1312,9 @@
                     statusCode: 403
                     error: Forbidden
                     message: Client is not authorized
-        '404':
+        "404":
           description: bad path, file not found
-        '500':
-          $ref: '#/components/responses/internalServerError'
-        '503':
-          $ref: '#/components/responses/unavailable'
->>>>>>> d5babdea
+        "500":
+          $ref: "#/components/responses/internalServerError"
+        "503":
+          $ref: "#/components/responses/unavailable"