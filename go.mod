module github.com/elastic/fleet-server/v7

go 1.23

require (
	github.com/Pallinder/go-randomdata v1.2.0
	github.com/dgraph-io/ristretto v0.2.0
	github.com/docker/go-units v0.5.0
	github.com/elastic/elastic-agent-client/v7 v7.17.0
	github.com/elastic/elastic-agent-libs v0.18.2
	github.com/elastic/elastic-agent-system-metrics v0.11.7
	github.com/elastic/go-elasticsearch/v8 v8.17.0
	github.com/elastic/go-ucfg v0.8.8
	github.com/fxamacker/cbor/v2 v2.6.0
	github.com/go-chi/chi/v5 v5.0.12
	github.com/gofrs/uuid v4.4.0+incompatible
	github.com/google/go-cmp v0.6.0
	github.com/hashicorp/go-cleanhttp v0.5.2
	github.com/hashicorp/go-version v1.6.0
	github.com/hashicorp/golang-lru/v2 v2.0.7
	github.com/mailru/easyjson v0.7.7
	github.com/miolini/datacounter v1.0.3
	github.com/oapi-codegen/runtime v1.1.1
	github.com/pbnjay/memory v0.0.0-20210728143218-7b4eea64cf58
	github.com/prometheus/client_golang v1.19.0
	github.com/rs/xid v1.5.0
	github.com/rs/zerolog v1.32.0
	github.com/spf13/cobra v1.8.0
	github.com/stretchr/testify v1.10.0
	go.elastic.co/apm/module/apmchiv5/v2 v2.6.3
	go.elastic.co/apm/module/apmelasticsearch/v2 v2.6.3
	go.elastic.co/apm/module/apmhttp/v2 v2.6.3
	go.elastic.co/apm/module/apmprometheus/v2 v2.6.3
	go.elastic.co/apm/module/apmzerolog/v2 v2.6.3
	go.elastic.co/apm/v2 v2.6.3
	go.elastic.co/ecszerolog v0.2.0
	go.uber.org/zap v1.27.0
<<<<<<< HEAD
	golang.org/x/crypto v0.26.0
	golang.org/x/sync v0.8.0
=======
	golang.org/x/sync v0.10.0
>>>>>>> 25ff1eb1
	golang.org/x/time v0.5.0
	google.golang.org/grpc v1.63.2
	google.golang.org/protobuf v1.33.0
	gopkg.in/yaml.v3 v3.0.1
)

require (
	github.com/Microsoft/go-winio v0.6.1 // indirect
	github.com/apapsch/go-jsonmerge/v2 v2.0.0 // indirect
	github.com/armon/go-radix v1.0.0 // indirect
	github.com/beorn7/perks v1.0.1 // indirect
	github.com/cespare/xxhash/v2 v2.3.0 // indirect
	github.com/davecgh/go-spew v1.1.1 // indirect
	github.com/dustin/go-humanize v1.0.1 // indirect
	github.com/elastic/elastic-transport-go/v8 v8.6.0 // indirect
	github.com/elastic/go-structform v0.0.12 // indirect
	github.com/elastic/go-sysinfo v1.15.0 // indirect
	github.com/elastic/go-windows v1.0.2 // indirect
	github.com/elastic/gosigar v0.14.3 // indirect
	github.com/elastic/pkcs8 v1.0.0 // indirect
	github.com/fatih/color v1.15.0 // indirect
	github.com/go-logr/logr v1.4.2 // indirect
	github.com/go-logr/stdr v1.2.2 // indirect
	github.com/go-ole/go-ole v1.3.0 // indirect
	github.com/gofrs/uuid/v5 v5.2.0 // indirect
	github.com/golang/protobuf v1.5.4 // indirect
	github.com/google/uuid v1.6.0 // indirect
	github.com/inconshreveable/mousetrap v1.1.0 // indirect
	github.com/josharian/intern v1.0.0 // indirect
	github.com/lufia/plan9stats v0.0.0-20211012122336-39d0f177ccd0 // indirect
	github.com/mattn/go-colorable v0.1.13 // indirect
	github.com/mattn/go-isatty v0.0.20 // indirect
	github.com/pkg/errors v0.9.1 // indirect
	github.com/pmezard/go-difflib v1.0.0 // indirect
	github.com/power-devops/perfstat v0.0.0-20210106213030-5aafc221ea8c // indirect
	github.com/prometheus/client_model v0.6.1 // indirect
	github.com/prometheus/common v0.52.2 // indirect
	github.com/prometheus/procfs v0.15.1 // indirect
	github.com/shirou/gopsutil/v4 v4.24.7 // indirect
	github.com/shoenig/go-m1cpu v0.1.6 // indirect
	github.com/spf13/pflag v1.0.5 // indirect
	github.com/stretchr/objx v0.5.2 // indirect
	github.com/tklauser/go-sysconf v0.3.12 // indirect
	github.com/tklauser/numcpus v0.6.1 // indirect
	github.com/x448/float16 v0.8.4 // indirect
	github.com/yusufpapurcu/wmi v1.2.4 // indirect
	go.elastic.co/ecszap v1.0.3 // indirect
	go.elastic.co/fastjson v1.4.0 // indirect
	go.opentelemetry.io/otel v1.28.0 // indirect
	go.opentelemetry.io/otel/metric v1.28.0 // indirect
	go.opentelemetry.io/otel/trace v1.28.0 // indirect
	go.uber.org/multierr v1.11.0 // indirect
<<<<<<< HEAD
=======
	golang.org/x/crypto v0.32.0 // indirect
>>>>>>> 25ff1eb1
	golang.org/x/mod v0.20.0 // indirect
	golang.org/x/net v0.34.0 // indirect
	golang.org/x/sys v0.29.0 // indirect
	golang.org/x/text v0.21.0 // indirect
	golang.org/x/tools v0.24.0 // indirect
	google.golang.org/genproto/googleapis/rpc v0.0.0-20240415180920-8c6c420018be // indirect
	gopkg.in/yaml.v2 v2.4.0 // indirect
	howett.net/plist v1.0.1 // indirect
)<|MERGE_RESOLUTION|>--- conflicted
+++ resolved
@@ -35,12 +35,8 @@
 	go.elastic.co/apm/v2 v2.6.3
 	go.elastic.co/ecszerolog v0.2.0
 	go.uber.org/zap v1.27.0
-<<<<<<< HEAD
-	golang.org/x/crypto v0.26.0
-	golang.org/x/sync v0.8.0
-=======
+	golang.org/x/crypto v0.32.0
 	golang.org/x/sync v0.10.0
->>>>>>> 25ff1eb1
 	golang.org/x/time v0.5.0
 	google.golang.org/grpc v1.63.2
 	google.golang.org/protobuf v1.33.0
@@ -93,10 +89,6 @@
 	go.opentelemetry.io/otel/metric v1.28.0 // indirect
 	go.opentelemetry.io/otel/trace v1.28.0 // indirect
 	go.uber.org/multierr v1.11.0 // indirect
-<<<<<<< HEAD
-=======
-	golang.org/x/crypto v0.32.0 // indirect
->>>>>>> 25ff1eb1
 	golang.org/x/mod v0.20.0 // indirect
 	golang.org/x/net v0.34.0 // indirect
 	golang.org/x/sys v0.29.0 // indirect
