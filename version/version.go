--- conflicted
+++ resolved
@@ -6,8 +6,4 @@
 
 // DefaultVersion is the current release version of Fleet-server, this version must match the
 // Elastic Agent version.
-<<<<<<< HEAD
-const DefaultVersion = "8.3.1"
-=======
-const DefaultVersion = "8.5.0"
->>>>>>> f808ea4e
+const DefaultVersion = "8.5.0"