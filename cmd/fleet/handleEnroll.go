--- conflicted
+++ resolved
@@ -187,25 +187,13 @@
 	}
 
 	agentData := model.Agent{
-<<<<<<< HEAD
 		Active:         true,
 		PolicyId:       erec.PolicyId,
 		Type:           req.Type,
 		EnrolledAt:     now.UTC().Format(time.RFC3339),
 		LocalMetadata:  localMeta,
 		AccessApiKeyId: accessApiKey.Id,
-		ActionSeqNo:    dl.UndefinedSeqNo,
-=======
-		Active:          true,
-		PolicyId:        erec.PolicyId,
-		Type:            req.Type,
-		EnrolledAt:      now.UTC().Format(time.RFC3339),
-		LocalMetadata:   localMeta,
-		AccessApiKeyId:  accessApiKey.Id,
-		DefaultApiKeyId: defaultOutputApiKey.Id,
-		DefaultApiKey:   defaultOutputApiKey.Agent(),
-		ActionSeqNo:     []int64{sqn.UndefinedSeqNo},
->>>>>>> fbca5f94
+		ActionSeqNo:    []int64{sqn.UndefinedSeqNo},
 	}
 
 	err = createFleetAgent(ctx, bulker, agentId, agentData)
