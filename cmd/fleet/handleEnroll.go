--- conflicted
+++ resolved
@@ -7,6 +7,7 @@
 import (
 	"context"
 	"encoding/json"
+	"fmt"
 	"io"
 	"net/http"
 	"time"
@@ -429,7 +430,6 @@
 	)
 }
 
-<<<<<<< HEAD
 func generateOutputApiKey(ctx context.Context, bulk bulk.Bulk, agentId, outputName string, roles []byte) (*apikey.ApiKey, error) {
 	name := fmt.Sprintf("%s:%s", agentId, outputName)
 	return bulk.ApiKeyCreate(
@@ -442,9 +442,6 @@
 }
 
 func (et *EnrollerT) fetchEnrollmentKeyRecord(ctx context.Context, id string) (*model.EnrollmentAPIKey, error) {
-=======
-func (et *EnrollerT) fetchEnrollmentKeyRecord(ctx context.Context, id string) (*model.EnrollmentApiKey, error) {
->>>>>>> daa84da4
 
 	if key, ok := et.cache.GetEnrollmentAPIKey(id); ok {
 		return &key, nil
