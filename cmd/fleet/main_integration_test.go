// Copyright Elasticsearch B.V. and/or licensed to Elasticsearch B.V. under one
// or more contributor license agreements. Licensed under the Elastic License;
// you may not use this file except in compliance with the Elastic License.

//go:build integration
// +build integration

package fleet

import (
	"context"
	"errors"
	"fmt"
	"net"
	"os"
	"strings"
	"sync"
	"testing"
	"time"

	"github.com/elastic/elastic-agent-client/v7/pkg/client"
	"github.com/elastic/elastic-agent-client/v7/pkg/client/mock"
	"github.com/elastic/elastic-agent-client/v7/pkg/proto"
	"github.com/elastic/go-ucfg"
	"github.com/gofrs/uuid"
	"github.com/stretchr/testify/assert"
	"github.com/stretchr/testify/require"
	"google.golang.org/grpc"
	"google.golang.org/grpc/credentials/insecure"
	"google.golang.org/protobuf/types/known/structpb"

	"github.com/elastic/fleet-server/v7/internal/pkg/build"
	"github.com/elastic/fleet-server/v7/internal/pkg/dl"
	"github.com/elastic/fleet-server/v7/internal/pkg/model"
	fserver "github.com/elastic/fleet-server/v7/internal/pkg/server"
	ftesting "github.com/elastic/fleet-server/v7/internal/pkg/testing"
)

var biInfo = build.Info{
	Version: "1.0.0",
	Commit:  "integration",
}

var policyData = []byte(`
{
	"outputs": {
		"default": {
			"type": "elasticsearch"
		}
	},
	"inputs": [
		{
			"type": "fleet-server"
		}
	]
}
`)

func TestAgentMode(t *testing.T) {
	ctx, cancel := context.WithCancel(context.Background())
	defer cancel()

	bulker := ftesting.SetupBulk(ctx, t)

	// add a real default fleet server policy
	policyID := uuid.Must(uuid.NewV4()).String()
	_, err := dl.CreatePolicy(ctx, bulker, model.Policy{
		PolicyID:           policyID,
		RevisionIdx:        1,
		DefaultFleetServer: true,
		Data:               policyData,
	})
	require.NoError(t, err)

	// add entry for enrollment key (doesn't have to be a real key)
	_, err = dl.CreateEnrollmentAPIKey(ctx, bulker, model.EnrollmentAPIKey{
		Name:     "Default",
		APIKey:   "keyvalue",
		APIKeyID: "keyid",
		PolicyID: policyID,
		Active:   true,
	})
	require.NoError(t, err)

	inputSource, err := structpb.NewStruct(map[string]interface{}{
		"id":       "fleet-server",
		"type":     "fleet-server",
		"name":     "fleet-server",
		"revision": 1,
	})
	require.NoError(t, err)
	outputSource, err := structpb.NewStruct(map[string]interface{}{
		"id":            "default",
		"type":          "elasticsearch",
		"name":          "elasticsearch",
		"revision":      1,
		"hosts":         getESHosts(),
		"service_token": getESServiceToken(),
	})
	require.NoError(t, err)
	expected := makeExpected("", 1, inputSource, 1, outputSource)
	control := createAndStartControlServer(t, expected)
	defer control.Stop()

	var wg sync.WaitGroup
	wg.Add(1)
	go func() {
		defer wg.Done()
<<<<<<< HEAD

		a := &AgentMode{
			cliCfg: ucfg.New(),
			bi:     biInfo,
		}
		a.agent = client.NewV2(fmt.Sprintf("localhost:%d", control.Port()), control.Token(), client.VersionInfo{
			Name:    "fleet-server",
			Version: "1.0.0",
		}, grpc.WithTransportCredentials(insecure.NewCredentials()))
		err = a.Run(ctx)
=======
		agent, err := fserver.NewAgent(ucfg.New(), r, biInfo)
		require.NoError(t, err)
		err = agent.Run(ctx)
>>>>>>> 1bcfb9e1
		assert.NoError(t, err)
	}()

	// wait for fleet-server to report as degraded (starting mode without agent.id)
	ftesting.Retry(t, ctx, func(ctx context.Context) error {
		state := getUnitState(control, proto.UnitType_INPUT, "fleet-server-default-fleet-server")
		if state != proto.State_DEGRADED {
			return fmt.Errorf("should be reported as degraded; instead its %s", state)
		}
		return nil
	}, ftesting.RetrySleep(100*time.Millisecond), ftesting.RetryCount(120))

	// reconfigure with agent ID set
	agentID := uuid.Must(uuid.NewV4()).String()
	expected = makeExpected(agentID, 1, inputSource, 1, outputSource)
	control.Expected(expected)
	require.NoError(t, err)

	// wait for fleet-server to report as healthy
	ftesting.Retry(t, ctx, func(ctx context.Context) error {
		state := getUnitState(control, proto.UnitType_INPUT, "fleet-server-default-fleet-server")
		if state != proto.State_HEALTHY {
			return fmt.Errorf("should be reported as healthy; instead its %s", state)
		}
		return nil
	}, ftesting.RetrySleep(100*time.Millisecond), ftesting.RetryCount(120))

	// trigger update with bad configuration
	badSource, err := structpb.NewStruct(map[string]interface{}{
		"id":            "default",
		"type":          "elasticsearch",
		"name":          "elasticsearch",
		"revision":      1,
		"hosts":         []interface{}{"localhost:63542"},
		"service_token": getESServiceToken(),
	})
	require.NoError(t, err)
	expected = makeExpected(agentID, 1, inputSource, 2, badSource)
	control.Expected(expected)

	// wait for fleet-server to report as failed
	ftesting.Retry(t, ctx, func(ctx context.Context) error {
		state := getUnitState(control, proto.UnitType_INPUT, "fleet-server-default-fleet-server")
		if state != proto.State_FAILED {
			return fmt.Errorf("should be reported as failed; instead its %s", state)
		}
		return nil
	}, ftesting.RetrySleep(100*time.Millisecond), ftesting.RetryCount(120))

	// reconfigure to good config
	goodSource, err := structpb.NewStruct(map[string]interface{}{
		"id":            "default",
		"type":          "elasticsearch",
		"name":          "elasticsearch",
		"revision":      1,
		"hosts":         getESHosts(),
		"service_token": getESServiceToken(),
	})
	require.NoError(t, err)
	expected = makeExpected(agentID, 1, inputSource, 3, goodSource)
	control.Expected(expected)

	// wait for fleet-server to report as healthy
	ftesting.Retry(t, ctx, func(ctx context.Context) error {
		state := getUnitState(control, proto.UnitType_INPUT, "fleet-server-default-fleet-server")
		if state != proto.State_HEALTHY {
			return fmt.Errorf("should be reported as healthy; instead its %s", state)
		}
		return nil
	}, ftesting.RetrySleep(100*time.Millisecond), ftesting.RetryCount(120))

	// trigger stop
	expected = makeExpected(agentID, 1, inputSource, 3, outputSource)
	expected.Units[0].State = proto.State_STOPPED
	expected.Units[1].State = proto.State_STOPPED
	control.Expected(expected)

	// wait for fleet-server to report as stopped
	ftesting.Retry(t, ctx, func(ctx context.Context) error {
		state := getUnitState(control, proto.UnitType_INPUT, "fleet-server-default-fleet-server")
		if state != proto.State_STOPPED {
			return fmt.Errorf("should be reported as stopped; instead its %s", state)
		}
		return nil
	}, ftesting.RetrySleep(100*time.Millisecond), ftesting.RetryCount(120))

	// stop the agent and wait for go routine to exit
	cancel()
	wg.Wait()
}

func createAndStartControlServer(t *testing.T, expected *proto.CheckinExpected) *StubV2Control {
	t.Helper()

	srv := NewStubV2Control(expected)
	require.NoError(t, srv.Start())
	return srv
}

type StubV2Control struct {
	proto.UnimplementedElasticAgentServer

	token string
	port  int

	server *grpc.Server

	mx        sync.Mutex
	observed  *proto.CheckinObserved
	expected  *proto.CheckinExpected
	forceSend chan struct{}
}

func NewStubV2Control(expected *proto.CheckinExpected) *StubV2Control {
	token := mock.NewID()
	s := &StubV2Control{
		token:     token,
		expected:  expected,
		forceSend: make(chan struct{}),
	}
	return s
}

func (s *StubV2Control) Token() string {
	return s.token
}

func (s *StubV2Control) Port() int {
	return s.port
}

func (s *StubV2Control) Start(opt ...grpc.ServerOption) error {
	lis, err := net.Listen("tcp", "localhost:0")
	if err != nil {
		return err
	}
	s.port = lis.Addr().(*net.TCPAddr).Port
	srv := grpc.NewServer(opt...)
	s.server = srv
	proto.RegisterElasticAgentServer(s.server, s)
	go func() {
		_ = srv.Serve(lis)
	}()
	return nil
}

func (s *StubV2Control) Stop() {
	if s.server != nil {
		s.server.Stop()
		s.server = nil
	}
}

func (s *StubV2Control) Expected(expected *proto.CheckinExpected) {
	s.mx.Lock()
	s.expected = expected
	s.mx.Unlock()
	s.forceSend <- struct{}{}
}

func (s *StubV2Control) Observed() *proto.CheckinObserved {
	s.mx.Lock()
	defer s.mx.Unlock()
	return s.observed
}

// Checkin is the checkin implementation for the mock server
func (s *StubV2Control) Checkin(server proto.ElasticAgent_CheckinServer) error {
	return errors.New("no V1 support")
}

// CheckinV2 is the V2 checkin implementation for the mock server
func (s *StubV2Control) CheckinV2(server proto.ElasticAgent_CheckinV2Server) error {
	ctx, cancel := context.WithCancel(context.Background())
	defer cancel()

	go func() {
		for {
			select {
			case <-ctx.Done():
				return
			case <-s.forceSend:
				s.mx.Lock()
				expected := s.expected
				s.mx.Unlock()
				_ = server.Send(expected)
			}
		}
	}()

	for {
		checkin, err := server.Recv()
		if err != nil {
			return err
		}
		if checkin.Token != s.token {
			return errors.New("invalid token")
		}

		s.mx.Lock()
		s.observed = checkin
		expected := s.expected
		s.mx.Unlock()

		err = server.Send(expected)
		if err != nil {
			return err
		}
	}
}

// Actions is the action implementation for the mock server
func (s *StubV2Control) Actions(server proto.ElasticAgent_ActionsServer) error {
	return nil
}

func getESHosts() []interface{} {
	hosts := os.Getenv("ELASTICSEARCH_HOSTS")
	if hosts == "" {
		return []interface{}{"localhost:9200"}
	}
	hostsSplit := strings.Split(hosts, ",")
	rawHosts := make([]interface{}, 0, len(hostsSplit))
	for _, host := range hostsSplit {
		rawHosts = append(rawHosts, host)
	}
	return rawHosts
}

func getESServiceToken() string {
	return os.Getenv("ELASTICSEARCH_SERVICE_TOKEN")
}

func getUnitState(control *StubV2Control, unitType proto.UnitType, unitID string) proto.State {
	obs := control.Observed()
	if obs == nil {
		return proto.State_STARTING
	}
	for _, unit := range obs.Units {
		if unit.Type == unitType && unit.Id == unitID {
			return unit.State
		}
	}
	return proto.State_STARTING
}

func makeExpected(agentID string, inputConfigIdx uint64, inputSource *structpb.Struct, outputConfigIdx uint64, outputSource *structpb.Struct) *proto.CheckinExpected {
	return &proto.CheckinExpected{
		AgentInfo: &proto.CheckinAgentInfo{
			Id:       agentID,
			Version:  "8.5.0",
			Snapshot: true,
		},
		Units: []*proto.UnitExpected{
			{
				Id:             "fleet-server-default-fleet-server",
				Type:           proto.UnitType_INPUT,
				State:          proto.State_HEALTHY,
				ConfigStateIdx: inputConfigIdx,
				Config: &proto.UnitExpectedConfig{
					Source:   inputSource,
					Id:       "fleet-server",
					Type:     "fleet-server",
					Name:     "Fleet Server",
					Revision: 1,
				},
				LogLevel: proto.UnitLogLevel_INFO,
			},
			{
				Id:             "fleet-server-default",
				Type:           proto.UnitType_OUTPUT,
				State:          proto.State_HEALTHY,
				ConfigStateIdx: outputConfigIdx,
				Config: &proto.UnitExpectedConfig{
					Source:   outputSource,
					Id:       "default",
					Type:     "elasticsearch",
					Name:     "elasticsearch",
					Revision: 1,
				},
				LogLevel: proto.UnitLogLevel_INFO,
			},
		},
	}
}<|MERGE_RESOLUTION|>--- conflicted
+++ resolved
@@ -5,35 +5,33 @@
 //go:build integration
 // +build integration
 
+//nolint:unused // some unused code may be added to more tests
 package fleet
 
 import (
 	"context"
-	"errors"
 	"fmt"
-	"net"
-	"os"
-	"strings"
+	"io"
 	"sync"
 	"testing"
 	"time"
 
-	"github.com/elastic/elastic-agent-client/v7/pkg/client"
-	"github.com/elastic/elastic-agent-client/v7/pkg/client/mock"
-	"github.com/elastic/elastic-agent-client/v7/pkg/proto"
-	"github.com/elastic/go-ucfg"
 	"github.com/gofrs/uuid"
 	"github.com/stretchr/testify/assert"
 	"github.com/stretchr/testify/require"
-	"google.golang.org/grpc"
-	"google.golang.org/grpc/credentials/insecure"
-	"google.golang.org/protobuf/types/known/structpb"
+
+	"github.com/elastic/elastic-agent-client/v7/pkg/proto"
+	"github.com/elastic/elastic-agent-libs/logp"
+	"github.com/elastic/elastic-agent/pkg/core/logger"
+	"github.com/elastic/elastic-agent/pkg/core/server"
+	"github.com/elastic/go-ucfg"
 
 	"github.com/elastic/fleet-server/v7/internal/pkg/build"
 	"github.com/elastic/fleet-server/v7/internal/pkg/dl"
 	"github.com/elastic/fleet-server/v7/internal/pkg/model"
 	fserver "github.com/elastic/fleet-server/v7/internal/pkg/server"
 	ftesting "github.com/elastic/fleet-server/v7/internal/pkg/testing"
+	"github.com/elastic/fleet-server/v7/internal/pkg/testing/suite"
 )
 
 var biInfo = build.Info{
@@ -43,11 +41,6 @@
 
 var policyData = []byte(`
 {
-	"outputs": {
-		"default": {
-			"type": "elasticsearch"
-		}
-	},
 	"inputs": [
 		{
 			"type": "fleet-server"
@@ -56,7 +49,38 @@
 }
 `)
 
-func TestAgentMode(t *testing.T) {
+var initialCfgData = `
+output:
+  elasticsearch:
+    hosts: '${ELASTICSEARCH_HOSTS:localhost:9200}'
+    service_token: '${ELASTICSEARCH_SERVICE_TOKEN}'
+`
+
+var agentIDCfgData = `
+output:
+  elasticsearch:
+    hosts: '${ELASTICSEARCH_HOSTS:localhost:9200}'
+    service_token: '${ELASTICSEARCH_SERVICE_TOKEN}'
+fleet:
+  agent:
+    id: 1e4954ce-af37-4731-9f4a-407b08e69e42
+`
+
+var badCfgData = `
+output:
+  elasticsearch:
+    hosts: 'localhost:63542'
+    service_token: '${ELASTICSEARCH_SERVICE_TOKEN}'
+fleet:
+  agent:
+    id: 1e4954ce-af37-4731-9f4a-407b08e69e42
+`
+
+type agentSuite struct {
+	suite.RunningSuite
+}
+
+func (s *agentSuite) TestAgentMode(t *testing.T) {
 	ctx, cancel := context.WithCancel(context.Background())
 	defer cancel()
 
@@ -82,328 +106,128 @@
 	})
 	require.NoError(t, err)
 
-	inputSource, err := structpb.NewStruct(map[string]interface{}{
-		"id":       "fleet-server",
-		"type":     "fleet-server",
-		"name":     "fleet-server",
-		"revision": 1,
-	})
-	require.NoError(t, err)
-	outputSource, err := structpb.NewStruct(map[string]interface{}{
-		"id":            "default",
-		"type":          "elasticsearch",
-		"name":          "elasticsearch",
-		"revision":      1,
-		"hosts":         getESHosts(),
-		"service_token": getESServiceToken(),
-	})
-	require.NoError(t, err)
-	expected := makeExpected("", 1, inputSource, 1, outputSource)
-	control := createAndStartControlServer(t, expected)
+	app := &StubApp{}
+	control := createAndStartControlServer(t, app)
 	defer control.Stop()
+	appState, err := control.Register(app, initialCfgData)
+	require.NoError(t, err)
+
+	r, w := io.Pipe()
 
 	var wg sync.WaitGroup
 	wg.Add(1)
 	go func() {
 		defer wg.Done()
-<<<<<<< HEAD
-
-		a := &AgentMode{
-			cliCfg: ucfg.New(),
-			bi:     biInfo,
-		}
-		a.agent = client.NewV2(fmt.Sprintf("localhost:%d", control.Port()), control.Token(), client.VersionInfo{
-			Name:    "fleet-server",
-			Version: "1.0.0",
-		}, grpc.WithTransportCredentials(insecure.NewCredentials()))
-		err = a.Run(ctx)
-=======
 		agent, err := fserver.NewAgent(ucfg.New(), r, biInfo)
 		require.NoError(t, err)
 		err = agent.Run(ctx)
->>>>>>> 1bcfb9e1
 		assert.NoError(t, err)
 	}()
 
+	err = appState.WriteConnInfo(w)
+	require.NoError(t, err)
+
 	// wait for fleet-server to report as degraded (starting mode without agent.id)
 	ftesting.Retry(t, ctx, func(ctx context.Context) error {
-		state := getUnitState(control, proto.UnitType_INPUT, "fleet-server-default-fleet-server")
-		if state != proto.State_DEGRADED {
-			return fmt.Errorf("should be reported as degraded; instead its %s", state)
+		status := app.Status()
+		if status != proto.StateObserved_DEGRADED {
+			return fmt.Errorf("should be reported as degraded; instead its %s", status)
 		}
 		return nil
 	}, ftesting.RetrySleep(100*time.Millisecond), ftesting.RetryCount(120))
 
 	// reconfigure with agent ID set
-	agentID := uuid.Must(uuid.NewV4()).String()
-	expected = makeExpected(agentID, 1, inputSource, 1, outputSource)
-	control.Expected(expected)
+	err = appState.UpdateConfig(agentIDCfgData)
 	require.NoError(t, err)
 
 	// wait for fleet-server to report as healthy
 	ftesting.Retry(t, ctx, func(ctx context.Context) error {
-		state := getUnitState(control, proto.UnitType_INPUT, "fleet-server-default-fleet-server")
-		if state != proto.State_HEALTHY {
-			return fmt.Errorf("should be reported as healthy; instead its %s", state)
+		status := app.Status()
+		if status != proto.StateObserved_HEALTHY {
+			return fmt.Errorf("should be reported as healthy; instead its %s", status)
 		}
 		return nil
 	}, ftesting.RetrySleep(100*time.Millisecond), ftesting.RetryCount(120))
 
 	// trigger update with bad configuration
-	badSource, err := structpb.NewStruct(map[string]interface{}{
-		"id":            "default",
-		"type":          "elasticsearch",
-		"name":          "elasticsearch",
-		"revision":      1,
-		"hosts":         []interface{}{"localhost:63542"},
-		"service_token": getESServiceToken(),
-	})
-	require.NoError(t, err)
-	expected = makeExpected(agentID, 1, inputSource, 2, badSource)
-	control.Expected(expected)
+	err = appState.UpdateConfig(badCfgData)
+	require.NoError(t, err)
 
 	// wait for fleet-server to report as failed
 	ftesting.Retry(t, ctx, func(ctx context.Context) error {
-		state := getUnitState(control, proto.UnitType_INPUT, "fleet-server-default-fleet-server")
-		if state != proto.State_FAILED {
-			return fmt.Errorf("should be reported as failed; instead its %s", state)
+		status := app.Status()
+		if status != proto.StateObserved_FAILED {
+			return fmt.Errorf("should be reported as failed; instead its %s", status)
 		}
 		return nil
 	}, ftesting.RetrySleep(100*time.Millisecond), ftesting.RetryCount(120))
 
 	// reconfigure to good config
-	goodSource, err := structpb.NewStruct(map[string]interface{}{
-		"id":            "default",
-		"type":          "elasticsearch",
-		"name":          "elasticsearch",
-		"revision":      1,
-		"hosts":         getESHosts(),
-		"service_token": getESServiceToken(),
-	})
-	require.NoError(t, err)
-	expected = makeExpected(agentID, 1, inputSource, 3, goodSource)
-	control.Expected(expected)
+	err = appState.UpdateConfig(agentIDCfgData)
+	require.NoError(t, err)
 
 	// wait for fleet-server to report as healthy
 	ftesting.Retry(t, ctx, func(ctx context.Context) error {
-		state := getUnitState(control, proto.UnitType_INPUT, "fleet-server-default-fleet-server")
-		if state != proto.State_HEALTHY {
-			return fmt.Errorf("should be reported as healthy; instead its %s", state)
+		status := app.Status()
+		if status != proto.StateObserved_HEALTHY {
+			return fmt.Errorf("should be reported as healthy; instead its %s", status)
 		}
 		return nil
 	}, ftesting.RetrySleep(100*time.Millisecond), ftesting.RetryCount(120))
 
 	// trigger stop
-	expected = makeExpected(agentID, 1, inputSource, 3, outputSource)
-	expected.Units[0].State = proto.State_STOPPED
-	expected.Units[1].State = proto.State_STOPPED
-	control.Expected(expected)
-
-	// wait for fleet-server to report as stopped
-	ftesting.Retry(t, ctx, func(ctx context.Context) error {
-		state := getUnitState(control, proto.UnitType_INPUT, "fleet-server-default-fleet-server")
-		if state != proto.State_STOPPED {
-			return fmt.Errorf("should be reported as stopped; instead its %s", state)
-		}
-		return nil
-	}, ftesting.RetrySleep(100*time.Millisecond), ftesting.RetryCount(120))
-
-	// stop the agent and wait for go routine to exit
-	cancel()
+	err = appState.Stop(10 * time.Second)
+	assert.NoError(t, err)
+
+	// wait for go routine to exit
 	wg.Wait()
 }
 
-func createAndStartControlServer(t *testing.T, expected *proto.CheckinExpected) *StubV2Control {
+func newDebugLogger(t *testing.T) *logger.Logger {
 	t.Helper()
 
-	srv := NewStubV2Control(expected)
+	loggerCfg := logger.DefaultLoggingConfig()
+	loggerCfg.Level = logp.DebugLevel
+
+	log, err := logger.NewFromConfig("", loggerCfg, false)
+	require.NoError(t, err)
+	return log
+}
+
+func createAndStartControlServer(t *testing.T, handler server.Handler, extraConfigs ...func(*server.Server)) *server.Server {
+	t.Helper()
+	srv, err := server.New(newDebugLogger(t), "localhost:0", handler, nil)
+	require.NoError(t, err)
+	for _, extra := range extraConfigs {
+		extra(srv)
+	}
 	require.NoError(t, srv.Start())
 	return srv
 }
 
-type StubV2Control struct {
-	proto.UnimplementedElasticAgentServer
-
-	token string
-	port  int
-
-	server *grpc.Server
-
-	mx        sync.Mutex
-	observed  *proto.CheckinObserved
-	expected  *proto.CheckinExpected
-	forceSend chan struct{}
-}
-
-func NewStubV2Control(expected *proto.CheckinExpected) *StubV2Control {
-	token := mock.NewID()
-	s := &StubV2Control{
-		token:     token,
-		expected:  expected,
-		forceSend: make(chan struct{}),
-	}
-	return s
-}
-
-func (s *StubV2Control) Token() string {
-	return s.token
-}
-
-func (s *StubV2Control) Port() int {
-	return s.port
-}
-
-func (s *StubV2Control) Start(opt ...grpc.ServerOption) error {
-	lis, err := net.Listen("tcp", "localhost:0")
-	if err != nil {
-		return err
-	}
-	s.port = lis.Addr().(*net.TCPAddr).Port
-	srv := grpc.NewServer(opt...)
-	s.server = srv
-	proto.RegisterElasticAgentServer(s.server, s)
-	go func() {
-		_ = srv.Serve(lis)
-	}()
-	return nil
-}
-
-func (s *StubV2Control) Stop() {
-	if s.server != nil {
-		s.server.Stop()
-		s.server = nil
-	}
-}
-
-func (s *StubV2Control) Expected(expected *proto.CheckinExpected) {
-	s.mx.Lock()
-	s.expected = expected
-	s.mx.Unlock()
-	s.forceSend <- struct{}{}
-}
-
-func (s *StubV2Control) Observed() *proto.CheckinObserved {
-	s.mx.Lock()
-	defer s.mx.Unlock()
-	return s.observed
-}
-
-// Checkin is the checkin implementation for the mock server
-func (s *StubV2Control) Checkin(server proto.ElasticAgent_CheckinServer) error {
-	return errors.New("no V1 support")
-}
-
-// CheckinV2 is the V2 checkin implementation for the mock server
-func (s *StubV2Control) CheckinV2(server proto.ElasticAgent_CheckinV2Server) error {
-	ctx, cancel := context.WithCancel(context.Background())
-	defer cancel()
-
-	go func() {
-		for {
-			select {
-			case <-ctx.Done():
-				return
-			case <-s.forceSend:
-				s.mx.Lock()
-				expected := s.expected
-				s.mx.Unlock()
-				_ = server.Send(expected)
-			}
-		}
-	}()
-
-	for {
-		checkin, err := server.Recv()
-		if err != nil {
-			return err
-		}
-		if checkin.Token != s.token {
-			return errors.New("invalid token")
-		}
-
-		s.mx.Lock()
-		s.observed = checkin
-		expected := s.expected
-		s.mx.Unlock()
-
-		err = server.Send(expected)
-		if err != nil {
-			return err
-		}
-	}
-}
-
-// Actions is the action implementation for the mock server
-func (s *StubV2Control) Actions(server proto.ElasticAgent_ActionsServer) error {
-	return nil
-}
-
-func getESHosts() []interface{} {
-	hosts := os.Getenv("ELASTICSEARCH_HOSTS")
-	if hosts == "" {
-		return []interface{}{"localhost:9200"}
-	}
-	hostsSplit := strings.Split(hosts, ",")
-	rawHosts := make([]interface{}, 0, len(hostsSplit))
-	for _, host := range hostsSplit {
-		rawHosts = append(rawHosts, host)
-	}
-	return rawHosts
-}
-
-func getESServiceToken() string {
-	return os.Getenv("ELASTICSEARCH_SERVICE_TOKEN")
-}
-
-func getUnitState(control *StubV2Control, unitType proto.UnitType, unitID string) proto.State {
-	obs := control.Observed()
-	if obs == nil {
-		return proto.State_STARTING
-	}
-	for _, unit := range obs.Units {
-		if unit.Type == unitType && unit.Id == unitID {
-			return unit.State
-		}
-	}
-	return proto.State_STARTING
-}
-
-func makeExpected(agentID string, inputConfigIdx uint64, inputSource *structpb.Struct, outputConfigIdx uint64, outputSource *structpb.Struct) *proto.CheckinExpected {
-	return &proto.CheckinExpected{
-		AgentInfo: &proto.CheckinAgentInfo{
-			Id:       agentID,
-			Version:  "8.5.0",
-			Snapshot: true,
-		},
-		Units: []*proto.UnitExpected{
-			{
-				Id:             "fleet-server-default-fleet-server",
-				Type:           proto.UnitType_INPUT,
-				State:          proto.State_HEALTHY,
-				ConfigStateIdx: inputConfigIdx,
-				Config: &proto.UnitExpectedConfig{
-					Source:   inputSource,
-					Id:       "fleet-server",
-					Type:     "fleet-server",
-					Name:     "Fleet Server",
-					Revision: 1,
-				},
-				LogLevel: proto.UnitLogLevel_INFO,
-			},
-			{
-				Id:             "fleet-server-default",
-				Type:           proto.UnitType_OUTPUT,
-				State:          proto.State_HEALTHY,
-				ConfigStateIdx: outputConfigIdx,
-				Config: &proto.UnitExpectedConfig{
-					Source:   outputSource,
-					Id:       "default",
-					Type:     "elasticsearch",
-					Name:     "elasticsearch",
-					Revision: 1,
-				},
-				LogLevel: proto.UnitLogLevel_INFO,
-			},
-		},
-	}
+type StubApp struct {
+	lock    sync.RWMutex
+	status  proto.StateObserved_Status
+	message string
+	payload map[string]interface{}
+}
+
+func (a *StubApp) Status() proto.StateObserved_Status {
+	a.lock.RLock()
+	defer a.lock.RUnlock()
+	return a.status
+}
+
+func (a *StubApp) Message() string {
+	a.lock.RLock()
+	defer a.lock.RUnlock()
+	return a.message
+}
+
+func (a *StubApp) OnStatusChange(_ *server.ApplicationState, status proto.StateObserved_Status, message string, payload map[string]interface{}) {
+	a.lock.Lock()
+	defer a.lock.Unlock()
+	a.status = status
+	a.message = message
+	a.payload = payload
 }