--- conflicted
+++ resolved
@@ -19,37 +19,14 @@
 	"github.com/elastic/fleet-server/v7/internal/pkg/logger"
 	"github.com/elastic/fleet-server/v7/internal/pkg/server"
 	"github.com/elastic/fleet-server/v7/internal/pkg/signal"
-<<<<<<< HEAD
-	"github.com/elastic/fleet-server/v7/internal/pkg/sleep"
 	"github.com/elastic/fleet-server/v7/internal/pkg/state"
-	"github.com/elastic/fleet-server/v7/internal/pkg/ver"
-=======
-	"github.com/elastic/fleet-server/v7/internal/pkg/status"
->>>>>>> 1bcfb9e1
 
 	"github.com/rs/zerolog/log"
 	"github.com/spf13/cobra"
-<<<<<<< HEAD
-	"golang.org/x/sync/errgroup"
-
-	"github.com/elastic/elastic-agent-client/v7/pkg/client"
-)
-
-const (
-	kAgentMode                 = "agent-mode"
-	kAgentModeRestartLoopDelay = 2 * time.Second
-
-	kFleetServer   = "fleet-server"
-	kUAFleetServer = "Fleet-Server"
-	kElasticsearch = "elasticsearch"
-
-	kStopped = "Stopped"
-=======
 )
 
 const (
 	kAgentMode = "agent-mode"
->>>>>>> 1bcfb9e1
 )
 
 func init() {
@@ -130,19 +107,10 @@
 				return err
 			}
 
-<<<<<<< HEAD
-			srv, err := NewFleetServer(bi, state.NewLog())
+			srv, err = server.NewFleet(cfg, bi, state.NewLog())
 			if err != nil {
 				return err
 			}
-
-			runErr = srv.Run(installSignalHandler(), cfg)
-=======
-			srv, err = server.NewFleet(cfg, bi, status.NewLog())
-			if err != nil {
-				return err
-			}
->>>>>>> 1bcfb9e1
 		}
 
 		if err := srv.Run(installSignalHandler()); err != nil && !errors.Is(err, context.Canceled) {
@@ -165,950 +133,4 @@
 	cmd.Flags().Bool(kAgentMode, false, "Running under execution of the Elastic Agent")
 	cmd.Flags().VarP(config.NewFlag(), "E", "E", "Overwrite configuration value")
 	return cmd
-<<<<<<< HEAD
-}
-
-type AgentMode struct {
-	cliCfg      *ucfg.Config
-	bi          build.Info
-	reloadables []reload.Reloadable
-
-	agent client.V2
-
-	outputUnit *client.Unit
-	inputUnit  *client.Unit
-
-	srv          *FleetServer
-	srvCtx       context.Context
-	srvCanceller context.CancelFunc
-	srvDone      chan bool
-}
-
-func NewAgentMode(cliCfg *ucfg.Config, reader io.Reader, bi build.Info, reloadables ...reload.Reloadable) (*AgentMode, error) {
-	var err error
-
-	a := &AgentMode{
-		cliCfg:      cliCfg,
-		bi:          bi,
-		reloadables: reloadables,
-	}
-	a.agent, _, err = client.NewV2FromReader(reader, client.VersionInfo{
-		Name:    kFleetServer,
-		Version: bi.Version,
-		Meta: map[string]string{
-			"commit":     bi.Commit,
-			"build_time": bi.BuildTime.String(),
-		},
-	})
-	if err != nil {
-		return nil, err
-	}
-	return a, nil
-}
-
-func (a *AgentMode) Run(ctx context.Context) error {
-	subCtx, subCanceller := context.WithCancel(ctx)
-	defer subCanceller()
-
-	var wg sync.WaitGroup
-	wg.Add(1)
-	go func() {
-		defer wg.Done()
-
-		t := time.NewTicker(1 * time.Second)
-		defer t.Stop()
-		for {
-			select {
-			case <-subCtx.Done():
-				return
-			case err := <-a.agent.Errors():
-				if err != nil && !errors.Is(err, context.Canceled) && !errors.Is(err, io.EOF) {
-					log.Error().Err(err)
-				}
-			case change := <-a.agent.UnitChanges():
-				switch change.Type {
-				case client.UnitChangedAdded:
-					err := a.unitAdded(subCtx, change.Unit)
-					if err != nil {
-						log.Error().Str("unit", change.Unit.ID()).Err(err)
-						_ = change.Unit.UpdateState(client.UnitStateFailed, err.Error(), nil)
-					}
-				case client.UnitChangedModified:
-					err := a.unitModified(subCtx, change.Unit)
-					if err != nil {
-						log.Error().Str("unit", change.Unit.ID()).Err(err)
-						_ = change.Unit.UpdateState(client.UnitStateFailed, err.Error(), nil)
-					}
-				case client.UnitChangedRemoved:
-					a.unitRemoved(change.Unit)
-				}
-			case <-t.C:
-				// Fleet Server is the only component that gets started by Elastic Agent without an Agent ID. We loop
-				// here on interval waiting for the Elastic Agent to enroll so then the Agent ID is then set.
-				agentInfo := a.agent.AgentInfo()
-				if agentInfo != nil && agentInfo.ID != "" {
-					// Agent ID is not set for the component.
-					t.Stop()
-					err := a.reconfigure(subCtx)
-					if err != nil {
-						log.Error().Err(err)
-					}
-				}
-			}
-		}
-	}()
-
-	log.Info().Msg("starting communication connection back to Elastic Agent")
-	err := a.agent.Start(subCtx)
-	if err != nil {
-		return err
-	}
-
-	<-subCtx.Done()
-	wg.Wait()
-
-	return nil
-}
-
-// UpdateState updates the state of the message and payload.
-func (a *AgentMode) UpdateState(state client.UnitState, message string, payload map[string]interface{}) error {
-	if a.inputUnit != nil {
-		_ = a.inputUnit.UpdateState(state, message, payload)
-	}
-	if a.outputUnit != nil {
-		_ = a.outputUnit.UpdateState(state, message, payload)
-	}
-	return nil
-}
-
-func (a *AgentMode) unitAdded(ctx context.Context, unit *client.Unit) error {
-	if unit.Type() == client.UnitTypeInput {
-		_, _, cfg := unit.Expected()
-		if cfg.Type != kFleetServer {
-			// not support input type
-			_ = unit.UpdateState(client.UnitStateFailed, fmt.Sprintf("%s is an unsupported input type", cfg.Type), nil)
-			return nil
-		}
-		if a.inputUnit != nil {
-			// original input unit is being stopped; swapping in this unit as the new input unit
-			_ = a.inputUnit.UpdateState(client.UnitStateStopped, kStopped, nil)
-		}
-		a.inputUnit = unit
-		if a.outputUnit == nil {
-			// waiting for output unit to really start Fleet Server
-			_ = unit.UpdateState(client.UnitStateStarting, "waiting for output unit", nil)
-			return nil
-		}
-		return a.start(ctx)
-	}
-	if unit.Type() == client.UnitTypeOutput {
-		_, _, cfg := unit.Expected()
-		if cfg.Type != kElasticsearch {
-			// not support output type
-			_ = unit.UpdateState(client.UnitStateFailed, fmt.Sprintf("%s is an unsupported output type", cfg.Type), nil)
-			return nil
-		}
-		if a.outputUnit != nil {
-			// original output unit is being stopped; swapping in this unit as the new output unit
-			_ = a.outputUnit.UpdateState(client.UnitStateStopped, kStopped, nil)
-		}
-		a.outputUnit = unit
-		if a.inputUnit == nil {
-			// waiting for input unit to really start Fleet Server
-			_ = unit.UpdateState(client.UnitStateStarting, "waiting for input unit", nil)
-			return nil
-		}
-		return a.start(ctx)
-	}
-	return fmt.Errorf("unknown unit type %v", unit.Type())
-}
-
-func (a *AgentMode) unitModified(ctx context.Context, unit *client.Unit) error {
-	state, _, _ := unit.Expected()
-	if unit.Type() == client.UnitTypeInput {
-		if a.inputUnit != unit {
-			// not our input unit; would have been marked failed in unitAdded; do nothing
-			return nil
-		}
-		if state == client.UnitStateHealthy {
-			if a.outputUnit == nil {
-				// still no output unit; would have been marked starting already; do nothing
-				return nil
-			}
-
-			// configuration modified (should still be running)
-			return a.reconfigure(ctx)
-		} else if state == client.UnitStateStopped {
-			// unit should be stopped
-			a.stop()
-			return nil
-		}
-		return fmt.Errorf("unknown unit state %v", state)
-	}
-	if unit.Type() == client.UnitTypeOutput {
-		if a.outputUnit != unit {
-			// not our output unit; would have been marked failed in unitAdded; do nothing
-			return nil
-		}
-		if state == client.UnitStateHealthy {
-			if a.inputUnit == nil {
-				// still no input unit; would have been marked starting already; do nothing
-				return nil
-			}
-
-			// configuration modified (should still be running)
-			return a.reconfigure(ctx)
-		} else if state == client.UnitStateStopped {
-			// unit should be stopped
-			a.stop()
-			return nil
-		}
-		return fmt.Errorf("unknown unit state %v", state)
-	}
-	return fmt.Errorf("unknown unit type %v", unit.Type())
-}
-
-func (a *AgentMode) unitRemoved(unit *client.Unit) {
-	stop := false
-	if a.inputUnit == unit || a.outputUnit == unit {
-		stop = true
-	}
-	if stop {
-		a.stop()
-	}
-	if a.inputUnit == unit {
-		a.inputUnit = nil
-	}
-	if a.outputUnit == unit {
-		a.outputUnit = nil
-	}
-}
-
-func (a *AgentMode) start(ctx context.Context) error {
-	if a.srv != nil {
-		return a.reconfigure(ctx)
-	}
-
-	cfg, err := a.configFromUnits()
-	if err != nil {
-		return err
-	}
-
-	// reload the generic reloadables
-	for _, r := range a.reloadables {
-		err = r.Reload(ctx, cfg)
-		if err != nil {
-			return err
-		}
-	}
-
-	srvDone := make(chan bool)
-	srvCtx, srvCanceller := context.WithCancel(ctx)
-	srv, err := NewFleetServer(a.bi, state.NewChained(state.NewLog(), a))
-	if err != nil {
-		close(srvDone)
-		srvCanceller()
-		return err
-	}
-
-	go func() {
-		defer close(srvDone)
-		for {
-			err := srv.Run(srvCtx, cfg)
-			if err == nil || errors.Is(err, context.Canceled) {
-				return
-			}
-			// sleep some before calling Run again
-			_ = sleep.WithContext(srvCtx, kAgentModeRestartLoopDelay)
-		}
-	}()
-
-	a.srv = srv
-	a.srvCtx = srvCtx
-	a.srvCanceller = srvCanceller
-	a.srvDone = srvDone
-	return nil
-}
-
-func (a *AgentMode) reconfigure(ctx context.Context) error {
-	if a.srv == nil {
-		return a.start(ctx)
-	}
-
-	cfg, err := a.configFromUnits()
-	if err != nil {
-		return err
-	}
-
-	// reload the generic reloadables
-	for _, r := range a.reloadables {
-		err = r.Reload(ctx, cfg)
-		if err != nil {
-			return err
-		}
-	}
-
-	return a.srv.Reload(ctx, cfg)
-}
-
-func (a *AgentMode) stop() {
-	if a.srvCanceller == nil {
-		return
-	}
-
-	canceller := a.srvCanceller
-	a.srvCanceller = nil
-	a.srvCtx = nil
-	a.srv = nil
-	canceller()
-	<-a.srvDone
-	a.srvDone = nil
-
-	if a.inputUnit != nil {
-		_ = a.inputUnit.UpdateState(client.UnitStateStopped, kStopped, nil)
-	}
-	if a.outputUnit != nil {
-		_ = a.outputUnit.UpdateState(client.UnitStateStopped, kStopped, nil)
-	}
-}
-
-// configFromUnits takes both inputUnit and outputUnit and creates a single configuration just like fleet server was
-// being started from a configuration file.
-func (a *AgentMode) configFromUnits() (*config.Config, error) {
-	agentID := ""
-	agentVersion := ""
-	agentInfo := a.agent.AgentInfo()
-	if agentInfo != nil {
-		agentID = agentInfo.ID
-		agentVersion = agentInfo.Version
-	}
-	_, inputLevel, inputCfg := a.inputUnit.Expected()
-	_, outputLevel, outputCfg := a.outputUnit.Expected()
-	logLevel := inputLevel
-	if outputLevel > logLevel {
-		logLevel = outputLevel
-	}
-
-	cfgData, err := ucfg.NewFrom(map[string]interface{}{
-		"fleet": map[string]interface{}{
-			"agent": map[string]interface{}{
-				"id":      agentID,
-				"version": agentVersion,
-				"logging": map[string]interface{}{
-					"level": logLevel.String(),
-				},
-			},
-		},
-		"output": map[string]interface{}{
-			"elasticsearch": outputCfg.Source.AsMap(),
-		},
-		"inputs": []interface{}{
-			inputCfg.Source.AsMap(),
-		},
-		"logging": map[string]interface{}{
-			"level": logLevel.String(),
-		},
-	})
-	if err != nil {
-		return nil, err
-	}
-	return config.FromConfig(cfgData)
-}
-
-type FleetServer struct {
-	bi     build.Info
-	verCon version.Constraints
-
-	cfgCh    chan *config.Config
-	cache    cache.Cache
-	reporter state.Reporter
-}
-
-// NewFleetServer creates the actual fleet server service.
-func NewFleetServer(bi build.Info, reporter state.Reporter) (*FleetServer, error) {
-	verCon, err := api.BuildVersionConstraint(bi.Version)
-	if err != nil {
-		return nil, err
-	}
-
-	return &FleetServer{
-		bi:       bi,
-		verCon:   verCon,
-		cfgCh:    make(chan *config.Config, 1),
-		reporter: reporter,
-	}, nil
-}
-
-type runFunc func(context.Context) error
-
-type runFuncCfg func(context.Context, *config.Config) error
-
-// Run runs the fleet server
-func (f *FleetServer) Run(ctx context.Context, initCfg *config.Config) error {
-	err := initCfg.LoadServerLimits()
-	if err != nil {
-		return fmt.Errorf("encountered error while loading server limits: %w", err)
-	}
-	cache, err := makeCache(initCfg)
-	if err != nil {
-		return err
-	}
-	f.cache = cache
-
-	var curCfg *config.Config
-	newCfg := initCfg
-
-	// Replace context with cancellable ctx
-	// in order to automatically cancel all the go routines
-	// that were started in the scope of this function on function exit
-	ctx, cn := context.WithCancel(ctx)
-	defer cn()
-
-	stop := func(cn context.CancelFunc, g *errgroup.Group) {
-		if cn != nil {
-			cn()
-		}
-		if g != nil {
-			err := g.Wait()
-			if err != nil {
-				log.Error().Err(err).Msg("error encountered while stopping server")
-			}
-		}
-	}
-
-	start := func(ctx context.Context, runfn runFuncCfg, cfg *config.Config, ech chan<- error) (*errgroup.Group, context.CancelFunc) {
-		ctx, cn = context.WithCancel(ctx)
-		g, ctx := errgroup.WithContext(ctx)
-
-		g.Go(func() error {
-			err := runfn(ctx, cfg)
-			if err != nil {
-				ech <- err
-			}
-			return err
-		})
-		return g, cn
-	}
-
-	var (
-		proCancel, srvCancel context.CancelFunc
-		proEg, srvEg         *errgroup.Group
-	)
-
-	started := false
-
-LOOP:
-	for {
-		ech := make(chan error, 2)
-		if started {
-			f.reporter.UpdateState(client.UnitStateConfiguring, "Re-configuring", nil) //nolint:errcheck // unclear on what should we do if updating the status fails?
-		} else {
-			started = true
-			f.reporter.UpdateState(client.UnitStateStarting, "Starting", nil) //nolint:errcheck // unclear on what should we do if updating the status fails?
-		}
-
-		err := newCfg.LoadServerLimits()
-		if err != nil {
-			return fmt.Errorf("encountered error while loading server limits: %w", err)
-		}
-
-		// Create or recreate cache
-		if configCacheChanged(curCfg, newCfg) {
-			log.Info().Msg("reconfigure cache on configuration change")
-			cacheCfg := makeCacheConfig(newCfg)
-			err := f.cache.Reconfigure(cacheCfg)
-			log.Info().Err(err).Interface("cfg", cacheCfg).Msg("reconfigure cache complete")
-			if err != nil {
-				return err
-			}
-		}
-
-		// Start or restart profiler
-		if configChangedProfiler(curCfg, newCfg) {
-			if proCancel != nil {
-				log.Info().Msg("stopping profiler on configuration change")
-				stop(proCancel, proEg)
-			}
-			proEg, proCancel = nil, nil
-			if newCfg.Inputs[0].Server.Profiler.Enabled {
-				log.Info().Msg("starting profiler on configuration change")
-				proEg, proCancel = start(ctx, func(ctx context.Context, cfg *config.Config) error {
-					return profile.RunProfiler(ctx, cfg.Inputs[0].Server.Profiler.Bind)
-				}, newCfg, ech)
-			}
-		}
-
-		// Start or restart server
-		if configChangedServer(curCfg, newCfg) {
-			if srvCancel != nil {
-				log.Info().Msg("stopping server on configuration change")
-				stop(srvCancel, srvEg)
-			}
-			log.Info().Msg("starting server on configuration change")
-			srvEg, srvCancel = start(ctx, func(ctx context.Context, cfg *config.Config) error {
-				return f.runServer(ctx, cfg)
-			}, newCfg, ech)
-		}
-
-		curCfg = newCfg
-
-		select {
-		case newCfg = <-f.cfgCh:
-			log.Info().Msg("Server configuration update")
-		case err := <-ech:
-			f.reporter.UpdateState(client.UnitStateFailed, fmt.Sprintf("Error - %s", err), nil) //nolint:errcheck // unclear on what should we do if updating the status fails?
-			log.Error().Err(err).Msg("Fleet Server failed")
-			return err
-		case <-ctx.Done():
-			f.reporter.UpdateState(client.UnitStateStopping, "Stopping", nil) //nolint:errcheck // unclear on what should we do if updating the status fails?
-			break LOOP
-		}
-	}
-
-	// Server is coming down; wait for the server group to exit cleanly.
-	// Timeout if something is locked up.
-	err = safeWait(srvEg, time.Second)
-
-	// Eat cancel error to minimize confusion in logs
-	if errors.Is(err, context.Canceled) {
-		err = nil
-	}
-
-	log.Info().Err(err).Msg("Fleet Server exited")
-	return err
-}
-
-func configChangedProfiler(curCfg, newCfg *config.Config) bool {
-
-	changed := true
-
-	switch {
-	case curCfg == nil:
-	case curCfg.Inputs[0].Server.Profiler.Enabled != newCfg.Inputs[0].Server.Profiler.Enabled:
-	case curCfg.Inputs[0].Server.Profiler.Bind != newCfg.Inputs[0].Server.Profiler.Bind:
-	default:
-		changed = false
-	}
-
-	return changed
-}
-
-func redactOutputCfg(cfg *config.Config) config.Output {
-	const kRedacted = "[redacted]"
-	redacted := cfg.Output
-
-	if redacted.Elasticsearch.APIKey != "" {
-		redacted.Elasticsearch.APIKey = kRedacted
-	}
-
-	if redacted.Elasticsearch.ServiceToken != "" {
-		redacted.Elasticsearch.ServiceToken = kRedacted
-	}
-
-	if redacted.Elasticsearch.TLS != nil {
-		newTLS := *redacted.Elasticsearch.TLS
-
-		if newTLS.Certificate.Key != "" {
-			newTLS.Certificate.Key = kRedacted
-		}
-		if newTLS.Certificate.Passphrase != "" {
-			newTLS.Certificate.Passphrase = kRedacted
-		}
-
-		redacted.Elasticsearch.TLS = &newTLS
-	}
-
-	return redacted
-}
-
-func redactServerCfg(cfg *config.Config) config.Server {
-	const kRedacted = "[redacted]"
-	redacted := cfg.Inputs[0].Server
-
-	if redacted.TLS != nil {
-		newTLS := *redacted.TLS
-
-		if newTLS.Certificate.Key != "" {
-			newTLS.Certificate.Key = kRedacted
-		}
-		if newTLS.Certificate.Passphrase != "" {
-			newTLS.Certificate.Passphrase = kRedacted
-		}
-
-		redacted.TLS = &newTLS
-	}
-
-	return redacted
-}
-
-func redactConfig(cfg *config.Config) *config.Config {
-	redacted := &config.Config{
-		Fleet:   cfg.Fleet,
-		Output:  cfg.Output,
-		Inputs:  make([]config.Input, 1),
-		Logging: cfg.Logging,
-		HTTP:    cfg.HTTP,
-	}
-	redacted.Inputs[0].Server = redactServerCfg(cfg)
-	redacted.Output = redactOutputCfg(cfg)
-	return redacted
-}
-
-func configChangedServer(curCfg, newCfg *config.Config) bool {
-
-	zlog := log.With().Interface("new", redactConfig(newCfg)).Logger()
-
-	changed := true
-	switch {
-	case curCfg == nil:
-		zlog.Info().Msg("initial server configuration")
-	case !reflect.DeepEqual(curCfg.Fleet, newCfg.Fleet):
-		zlog.Info().
-			Interface("old", redactConfig(curCfg)).
-			Msg("fleet configuration has changed")
-	case !reflect.DeepEqual(curCfg.Output, newCfg.Output):
-		zlog.Info().
-			Interface("old", redactConfig(curCfg)).
-			Msg("output configuration has changed")
-	case !reflect.DeepEqual(curCfg.Inputs[0].Server, newCfg.Inputs[0].Server):
-		zlog.Info().
-			Interface("old", redactConfig(curCfg)).
-			Msg("server configuration has changed")
-	default:
-		changed = false
-	}
-
-	return changed
-}
-
-func configCacheChanged(curCfg, newCfg *config.Config) bool {
-	if curCfg == nil {
-		return false
-	}
-	return curCfg.Inputs[0].Cache != newCfg.Inputs[0].Cache
-}
-
-func safeWait(g *errgroup.Group, to time.Duration) error {
-	var err error
-	waitCh := make(chan error)
-	go func() {
-		waitCh <- g.Wait()
-	}()
-
-	select {
-	case err = <-waitCh:
-	case <-time.After(to):
-		log.Warn().Msg("deadlock: goroutine locked up on errgroup.Wait()")
-		err = errors.New("group wait timeout")
-	}
-
-	return err
-}
-
-func loggedRunFunc(ctx context.Context, tag string, runfn runFunc) func() error {
-	return func() error {
-
-		log.Debug().Msg(tag + " started")
-
-		err := runfn(ctx)
-
-		lvl := zerolog.DebugLevel
-		switch {
-		case err == nil:
-		case errors.Is(err, context.Canceled):
-			err = nil
-		default:
-			lvl = zerolog.ErrorLevel
-		}
-
-		log.WithLevel(lvl).Err(err).Msg(tag + " exited")
-		return err
-	}
-}
-
-func initRuntime(cfg *config.Config) {
-	gcPercent := cfg.Inputs[0].Server.Runtime.GCPercent
-	if gcPercent != 0 {
-		old := debug.SetGCPercent(gcPercent)
-
-		log.Info().
-			Int("old", old).
-			Int("new", gcPercent).
-			Msg("SetGCPercent")
-	}
-}
-
-func (f *FleetServer) initBulker(ctx context.Context, tracer *apm.Tracer, cfg *config.Config) (*bulk.Bulker, error) {
-	es, err := es.NewClient(ctx, cfg, false, elasticsearchOptions(
-		cfg.Inputs[0].Server.Instrumentation.Enabled, f.bi,
-	)...)
-	if err != nil {
-		return nil, err
-	}
-
-	blk := bulk.NewBulker(es, tracer, bulk.BulkOptsFromCfg(cfg)...)
-	return blk, nil
-}
-
-func (f *FleetServer) runServer(ctx context.Context, cfg *config.Config) (err error) {
-	initRuntime(cfg)
-
-	// The metricsServer is only enabled if http.enabled is set in the config
-	metricsServer, err := api.InitMetrics(ctx, cfg, f.bi)
-	switch {
-	case err != nil:
-		return err
-	case metricsServer != nil:
-		defer func() {
-			_ = metricsServer.Stop()
-		}()
-	}
-
-	// Bulker is started in its own context and managed in the scope of this function. This is done so
-	// when the `ctx` is cancelled, the bulker will remain executing until this function exits.
-	// This allows the child subsystems to continue to write to the data store while tearing down.
-	bulkCtx, bulkCancel := context.WithCancel(context.Background())
-	defer bulkCancel()
-
-	// Create the APM tracer.
-	tracer, err := f.initTracer(cfg.Inputs[0].Server.Instrumentation)
-	if err != nil {
-		return err
-	}
-
-	// Create the bulker subsystem
-	bulker, err := f.initBulker(bulkCtx, tracer, cfg)
-	if err != nil {
-		return err
-	}
-
-	// Execute the bulker engine in a goroutine with its orphaned context.
-	// Create an error channel for the case where the bulker exits
-	// unexpectedly (ie. not cancelled by the bulkCancel context).
-	errCh := make(chan error)
-
-	go func() {
-		runFunc := loggedRunFunc(bulkCtx, "Bulker", bulker.Run)
-
-		// Emit the error from bulker.Run to the local error channel.
-		// The error group will be listening for it. (see comments below)
-		errCh <- runFunc()
-	}()
-
-	// Wrap context with an error group context to manage the lifecycle
-	// of the subsystems.  An error from any subsystem, or if the
-	// parent context is cancelled, will cancel the group.
-	// see https://pkg.go.dev/golang.org/x/sync/errgroup#Group.Go
-	g, ctx := errgroup.WithContext(ctx)
-
-	// Stub a function for inclusion in the errgroup that exits when
-	// the bulker exits.  If the bulker exits before the error group,
-	// this will tear down the error group and g.Wait() will return.
-	// Otherwise it will be a noop.
-	g.Go(func() (err error) {
-		select {
-		case err = <-errCh:
-		case <-ctx.Done():
-			err = ctx.Err()
-		}
-		return
-	})
-
-	if tracer != nil {
-		go func() {
-			<-ctx.Done()
-			log.Info().Msg("flushing instrumentation tracer...")
-			tracer.Flush(nil)
-			tracer.Close()
-		}()
-	}
-
-	if err = f.runSubsystems(ctx, cfg, g, bulker, tracer); err != nil {
-		return err
-	}
-
-	return g.Wait()
-}
-
-func (f *FleetServer) runSubsystems(ctx context.Context, cfg *config.Config, g *errgroup.Group, bulker bulk.Bulk, tracer *apm.Tracer) (err error) {
-	esCli := bulker.Client()
-
-	// Check version compatibility with Elasticsearch
-	remoteVersion, err := ver.CheckCompatibility(ctx, esCli, f.bi.Version)
-	if err != nil {
-		if len(remoteVersion) != 0 {
-			return fmt.Errorf("failed version compatibility check with elasticsearch (Agent: %s, Elasticsearch: %s): %w", f.bi.Version, remoteVersion, err)
-		}
-		return fmt.Errorf("failed version compatibility check with elasticsearch: %w", err)
-	}
-
-	// Run migrations; current safe to do in background.  That may change in the future.
-	g.Go(loggedRunFunc(ctx, "Migrations", func(ctx context.Context) error {
-		return dl.Migrate(ctx, bulker)
-	}))
-
-	// Run schduler for periodic GC/cleanup
-	gcCfg := cfg.Inputs[0].Server.GC
-	sched, err := scheduler.New(gc.Schedules(bulker, gcCfg.ScheduleInterval, gcCfg.CleanupAfterExpiredInterval))
-	if err != nil {
-		return fmt.Errorf("failed to create elasticsearch GC: %w", err)
-	}
-	g.Go(loggedRunFunc(ctx, "Elasticsearch GC", sched.Run))
-
-	// Monitoring es client, longer timeout, no retries
-	monCli, err := es.NewClient(ctx, cfg, true, elasticsearchOptions(
-		cfg.Inputs[0].Server.Instrumentation.Enabled, f.bi,
-	)...)
-	if err != nil {
-		return err
-	}
-
-	// Coordinator policy monitor
-	pim, err := monitor.New(dl.FleetPolicies, esCli, monCli,
-		monitor.WithFetchSize(cfg.Inputs[0].Monitor.FetchSize),
-		monitor.WithPollTimeout(cfg.Inputs[0].Monitor.PollTimeout),
-	)
-	if err != nil {
-		return err
-	}
-
-	g.Go(loggedRunFunc(ctx, "Policy index monitor", pim.Run))
-	cord := coordinator.NewMonitor(cfg.Fleet, f.bi.Version, bulker, pim, coordinator.NewCoordinatorZero)
-	g.Go(loggedRunFunc(ctx, "Coordinator policy monitor", cord.Run))
-
-	// Policy monitor
-	pm := policy.NewMonitor(bulker, pim, cfg.Inputs[0].Server.Limits.PolicyThrottle)
-	g.Go(loggedRunFunc(ctx, "Policy monitor", pm.Run))
-
-	// Policy self monitor
-	sm := policy.NewSelfMonitor(cfg.Fleet, bulker, pim, cfg.Inputs[0].Policy.ID, f.reporter)
-	g.Go(loggedRunFunc(ctx, "Policy self monitor", sm.Run))
-
-	// Actions monitoring
-	var am monitor.SimpleMonitor
-	var ad *action.Dispatcher
-	var tr *action.TokenResolver
-
-	am, err = monitor.NewSimple(dl.FleetActions, esCli, monCli,
-		monitor.WithExpiration(true),
-		monitor.WithFetchSize(cfg.Inputs[0].Monitor.FetchSize),
-		monitor.WithPollTimeout(cfg.Inputs[0].Monitor.PollTimeout),
-	)
-	if err != nil {
-		return err
-	}
-	g.Go(loggedRunFunc(ctx, "Revision monitor", am.Run))
-
-	ad = action.NewDispatcher(am)
-	g.Go(loggedRunFunc(ctx, "Revision dispatcher", ad.Run))
-	tr, err = action.NewTokenResolver(bulker)
-	if err != nil {
-		return err
-	}
-
-	bc := checkin.NewBulk(bulker)
-	g.Go(loggedRunFunc(ctx, "Bulk checkin", bc.Run))
-
-	ct := api.NewCheckinT(f.verCon, &cfg.Inputs[0].Server, f.cache, bc, pm, am, ad, tr, bulker)
-	et, err := api.NewEnrollerT(f.verCon, &cfg.Inputs[0].Server, bulker, f.cache)
-	if err != nil {
-		return err
-	}
-
-	at := api.NewArtifactT(&cfg.Inputs[0].Server, bulker, f.cache)
-	ack := api.NewAckT(&cfg.Inputs[0].Server, bulker, f.cache)
-	st := api.NewStatusT(&cfg.Inputs[0].Server, bulker, f.cache)
-
-	router := api.NewRouter(ctx, bulker, ct, et, at, ack, st, sm, tracer, f.bi)
-
-	g.Go(loggedRunFunc(ctx, "Http server", func(ctx context.Context) error {
-		return api.Run(ctx, router, &cfg.Inputs[0].Server)
-	}))
-
-	return err
-}
-
-// Reload reloads the fleet server with the latest configuration.
-func (f *FleetServer) Reload(ctx context.Context, cfg *config.Config) error {
-	select {
-	case f.cfgCh <- cfg:
-	case <-ctx.Done():
-	}
-	return nil
-}
-
-func (f *FleetServer) initTracer(cfg config.Instrumentation) (*apm.Tracer, error) {
-	if !cfg.Enabled {
-		return nil, nil
-	}
-
-	log.Info().Msg("fleet-server instrumentation is enabled")
-
-	// TODO(marclop): Ideally, we'd use apmtransport.NewHTTPTransportOptions()
-	// but it doesn't exist today. Update this code once we have something
-	// available via the APM Go agent.
-	const (
-		envVerifyServerCert      = "ELASTIC_APM_VERIFY_SERVER_CERT"
-		envServerCert            = "ELASTIC_APM_SERVER_CERT"
-		envCACert                = "ELASTIC_APM_SERVER_CA_CERT_FILE"
-		envGlobalLabels          = "ELASTIC_APM_GLOBAL_LABELS"
-		envTransactionSampleRate = "ELASTIC_APM_TRANSACTION_SAMPLE_RATE"
-	)
-	if cfg.TLS.SkipVerify {
-		os.Setenv(envVerifyServerCert, "false")
-		defer os.Unsetenv(envVerifyServerCert)
-	}
-	if cfg.TLS.ServerCertificate != "" {
-		os.Setenv(envServerCert, cfg.TLS.ServerCertificate)
-		defer os.Unsetenv(envServerCert)
-	}
-	if cfg.TLS.ServerCA != "" {
-		os.Setenv(envCACert, cfg.TLS.ServerCA)
-		defer os.Unsetenv(envCACert)
-	}
-	if cfg.GlobalLabels != "" {
-		os.Setenv(envGlobalLabels, cfg.GlobalLabels)
-		defer os.Unsetenv(envGlobalLabels)
-	}
-	if cfg.TransactionSampleRate != "" {
-		os.Setenv(envTransactionSampleRate, cfg.TransactionSampleRate)
-		defer os.Unsetenv(envTransactionSampleRate)
-	}
-	transport, err := apmtransport.NewHTTPTransport()
-	if err != nil {
-		return nil, err
-	}
-
-	if len(cfg.Hosts) > 0 {
-		hosts := make([]*url.URL, 0, len(cfg.Hosts))
-		for _, host := range cfg.Hosts {
-			u, err := url.Parse(host)
-			if err != nil {
-				return nil, fmt.Errorf("failed parsing %s: %w", host, err)
-			}
-			hosts = append(hosts, u)
-		}
-		transport.SetServerURL(hosts...)
-	}
-	if cfg.APIKey != "" {
-		transport.SetAPIKey(cfg.APIKey)
-	} else {
-		transport.SetSecretToken(cfg.SecretToken)
-	}
-	return apm.NewTracerOptions(apm.TracerOptions{
-		ServiceName:        "fleet-server",
-		ServiceVersion:     f.bi.Version,
-		ServiceEnvironment: cfg.Environment,
-		Transport:          transport,
-	})
-}
-
-func elasticsearchOptions(instumented bool, bi build.Info) []es.ConfigOption {
-	options := []es.ConfigOption{es.WithUserAgent(kUAFleetServer, bi)}
-	if instumented {
-		options = append(options, es.InstrumentRoundTripper())
-	}
-	return options
-=======
->>>>>>> 1bcfb9e1
 }