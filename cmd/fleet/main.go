--- conflicted
+++ resolved
@@ -483,28 +483,16 @@
 LOOP:
 	for {
 		ech := make(chan error, 2)
-		var err error
 		if started {
-<<<<<<< HEAD
-			err = f.reporter.Status(proto.StateObserved_CONFIGURING, "Re-configuring", nil)
-		} else {
-			started = true
-			err = f.reporter.Status(proto.StateObserved_STARTING, "Starting", nil)
-		}
-
-		if err != nil {
-			return fmt.Errorf("error computing status: %w", err)
-		}
-
-		err = newCfg.LoadServerLimits()
-		if err != nil {
-			return fmt.Errorf("encountered error while loading server limits: %w", err)
-=======
 			f.reporter.Status(proto.StateObserved_CONFIGURING, "Re-configuring", nil) //nolint:errcheck // unclear on what should we do if updating the status fails?
 		} else {
 			started = true
 			f.reporter.Status(proto.StateObserved_STARTING, "Starting", nil) //nolint:errcheck // unclear on what should we do if updating the status fails?
->>>>>>> b8d24a23
+		}
+
+		err := newCfg.LoadServerLimits()
+		if err != nil {
+			return fmt.Errorf("encountered error while loading server limits: %w", err)
 		}
 
 		// Create or recreate cache
