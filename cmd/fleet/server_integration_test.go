--- conflicted
+++ resolved
@@ -12,6 +12,7 @@
 	"context"
 	"encoding/json"
 	"fmt"
+	"github.com/elastic/fleet-server/v7/internal/pkg/state"
 	"io"
 	"io/ioutil"
 	"net/http"
@@ -30,15 +31,9 @@
 	"github.com/elastic/fleet-server/v7/internal/pkg/api"
 	"github.com/elastic/fleet-server/v7/internal/pkg/build"
 	"github.com/elastic/fleet-server/v7/internal/pkg/config"
-	"github.com/elastic/fleet-server/v7/internal/pkg/dl"
 	"github.com/elastic/fleet-server/v7/internal/pkg/logger"
-<<<<<<< HEAD
-	"github.com/elastic/fleet-server/v7/internal/pkg/model"
-=======
 	"github.com/elastic/fleet-server/v7/internal/pkg/server"
->>>>>>> 1bcfb9e1
 	"github.com/elastic/fleet-server/v7/internal/pkg/sleep"
-	"github.com/elastic/fleet-server/v7/internal/pkg/state"
 	ftesting "github.com/elastic/fleet-server/v7/internal/pkg/testing"
 )
 
@@ -68,39 +63,13 @@
 	return s.g.Wait()
 }
 
-func startTestServer(t *testing.T, ctx context.Context) (*tserver, error) {
-	t.Helper()
-
+func startTestServer(ctx context.Context) (*tserver, error) {
 	cfg, err := config.LoadFile("../../fleet-server.yml")
 	if err != nil {
 		return nil, fmt.Errorf("config load error: %w", err)
 	}
 
 	logger.Init(cfg, "fleet-server") //nolint:errcheck // test logging setup
-
-	bulker := ftesting.SetupBulk(ctx, t)
-
-	policyID := uuid.Must(uuid.NewV4()).String()
-	_, err = dl.CreatePolicy(ctx, bulker, model.Policy{
-		PolicyID:           policyID,
-		RevisionIdx:        1,
-		DefaultFleetServer: true,
-		Data:               policyData,
-	})
-	if err != nil {
-		return nil, err
-	}
-
-	_, err = dl.CreateEnrollmentAPIKey(ctx, bulker, model.EnrollmentAPIKey{
-		Name:     "Default",
-		APIKey:   "keyvalue",
-		APIKeyID: "keyid",
-		PolicyID: policyID,
-		Active:   true,
-	})
-	if err != nil {
-		return nil, err
-	}
 
 	port, err := ftesting.FreePort()
 	if err != nil {
@@ -114,11 +83,7 @@
 	cfg.Inputs[0].Server = *srvcfg
 	log.Info().Uint16("port", port).Msg("Test fleet server")
 
-<<<<<<< HEAD
-	srv, err := NewFleetServer(build.Info{Version: serverVersion}, state.NewLog())
-=======
-	srv, err := server.NewFleet(cfg, build.Info{Version: serverVersion}, status.NewLog())
->>>>>>> 1bcfb9e1
+	srv, err := server.NewFleet(cfg, build.Info{Version: serverVersion}, state.NewLog())
 	if err != nil {
 		return nil, fmt.Errorf("unable to create server: %w", err)
 	}
@@ -126,7 +91,7 @@
 	g, ctx := errgroup.WithContext(ctx)
 
 	g.Go(func() error {
-		return srv.Run(ctx, cfg)
+		return srv.Run(ctx)
 	})
 
 	tsrv := &tserver{cfg: cfg, g: g, srv: srv}
@@ -176,7 +141,7 @@
 	defer cancel()
 
 	// Start test server
-	srv, err := startTestServer(t, ctx)
+	srv, err := startTestServer(ctx)
 	require.NoError(t, err)
 
 	agentID := uuid.Must(uuid.NewV4()).String()
@@ -280,7 +245,7 @@
 	defer server.Close()
 
 	// Start test server
-	srv, err := startTestServer(t, ctx)
+	srv, err := startTestServer(ctx)
 	require.NoError(t, err)
 
 	newInstrumentationCfg := func(cfg config.Config, instr config.Instrumentation) { //nolint:govet // mutex should not be copied in operation (hopefully)
