// Copyright Elasticsearch B.V. and/or licensed to Elasticsearch B.V. under one
// or more contributor license agreements. Licensed under the Elastic License;
// you may not use this file except in compliance with the Elastic License.

package fleet

import (
<<<<<<< HEAD
=======
	"context"

>>>>>>> 23168bcc
	"fleet/internal/pkg/saved"

	"github.com/julienschmidt/httprouter"
)

const (
	ROUTE_ENROLL  = "/api/fleet/agents/:id"
	ROUTE_CHECKIN = "/api/fleet/agents/:id/checkin"
	ROUTE_ACKS    = "/api/fleet/agents/:id/acks"
)

type Router struct {
	sv saved.CRUD
	ct *CheckinT
	et *EnrollerT
}

func NewRouter(sv saved.CRUD, ct *CheckinT, et *EnrollerT) *httprouter.Router {

	r := Router{
		sv: sv,
		ct: ct,
		et: et,
	}

	router := httprouter.New()
	router.POST(ROUTE_ENROLL, r.handleEnroll)
	router.POST(ROUTE_CHECKIN, r.handleCheckin)
	router.POST(ROUTE_ACKS, r.handleAcks)
	return router
}<|MERGE_RESOLUTION|>--- conflicted
+++ resolved
@@ -5,11 +5,8 @@
 package fleet
 
 import (
-<<<<<<< HEAD
-=======
 	"context"
 
->>>>>>> 23168bcc
 	"fleet/internal/pkg/saved"
 
 	"github.com/julienschmidt/httprouter"
