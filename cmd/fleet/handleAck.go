--- conflicted
+++ resolved
@@ -103,11 +103,7 @@
 
 	// Pointer is passed in to allow UpdateContext by child function
 	zlog.UpdateContext(func(ctx zerolog.Context) zerolog.Context {
-<<<<<<< HEAD
-		return ctx.Str(LogAccessApiKeyId, agent.AccessAPIKeyID)
-=======
-		return ctx.Str(LogAccessAPIKeyID, agent.AccessApiKeyId)
->>>>>>> daa84da4
+		return ctx.Str(LogAccessAPIKeyID, agent.AccessAPIKeyID)
 	})
 
 	// Metrics; serenity now.
@@ -381,11 +377,7 @@
 	)
 
 	zlog.Info().Err(err).
-<<<<<<< HEAD
-		Str(LogPolicyId, agent.PolicyID).
-=======
-		Str(LogPolicyID, agent.PolicyId).
->>>>>>> daa84da4
+		Str(LogPolicyID, agent.PolicyID).
 		Int64("policyRevision", currRev).
 		Int64("policyCoordinator", currCoord).
 		Msg("ack policy")
