// Copyright Elasticsearch B.V. and/or licensed to Elasticsearch B.V. under one
// or more contributor license agreements. Licensed under the Elastic License;
// you may not use this file except in compliance with the Elastic License.

// Package config handles fleet-server configuration.
package config

import (
	"context"
	"errors"
<<<<<<< HEAD
=======
	"slices"
	"strings"
>>>>>>> 1483e72b
	"sync"

	"github.com/gofrs/uuid"
	"github.com/rs/zerolog"

	"github.com/elastic/fleet-server/v7/version"
	"github.com/elastic/go-ucfg"
	"github.com/elastic/go-ucfg/flag"
	"github.com/elastic/go-ucfg/yaml"
)

// DefaultOptions defaults options used to read the configuration
var DefaultOptions = []ucfg.Option{
	ucfg.PathSep("."),
	ucfg.ResolveEnv,
	ucfg.VarExp,
	ucfg.FieldReplaceValues("inputs"),
}

var MergeOptions = []ucfg.Option{
	ucfg.PathSep("."),
	ucfg.ResolveEnv,
	ucfg.VarExp,
	ucfg.FieldMergeValues("inputs"),
}

const kRedacted = "[redacted]"

// Config is the global configuration.
//
// fleet-server does not provide any builtin env var mappings.
// The DefaultOptions are set to use env var substitution if it's defined explicitly in go-ucfg's input.
// For example:
//
//	output.elasticsearch.service_token: ${MY_TOKEN_VAR}
//
// The env vars that `elastic-agent container` command uses are unrelated.
// The agent will do all substitutions before sending fleet-server the complete config.
type Config struct {
	Fleet   Fleet   `config:"fleet"`
	Output  Output  `config:"output"`
	Inputs  []Input `config:"inputs"`
	Logging Logging `config:"logging"`
	HTTP    HTTP    `config:"http"`
	m       sync.Mutex
}

var deprecatedConfigOptions = map[string]string{
	"inputs.0.server.limits.max_connections": "max_connections has been deprecated and will be removed in a future release. Please configure server limits using max_agents instead.",
	"inputs.0.server.limits.policy_throttle": "policy_throttle has been deprecated and will be removed in a future release. Please use policy_limits instead.",
	"fleet.agent.logging.level":              "fleet.agent.logging.level has been deprecated and will be removed in a future release. Please set logging level with the root attribute logging.level instead.",
}

// InitDefaults initializes the defaults for the configuration.
func (c *Config) InitDefaults() {
	c.Inputs = make([]Input, 1)
	c.Inputs[0].InitDefaults()
	c.Logging.InitDefaults()
	c.HTTP.InitDefaults()
}

func (c *Config) GetFleetInput() (Input, error) {
	c.m.Lock()
	defer c.m.Unlock()
	if err := c.Validate(); err != nil {
		return Input{}, err
	}
	return c.Inputs[0], nil
}

// Validate ensures that the configuration is valid.
func (c *Config) Validate() error {
	if len(c.Inputs) == 0 {
		return errors.New("a fleet-server input must be defined")
	}
	if len(c.Inputs) > 1 {
		return errors.New("only 1 fleet-server input can be defined")
	}
	return nil
}

// LoadServerLimits should be called after initialization, so we may access the user defined
// agent limit setting.
func (c *Config) LoadServerLimits(log *zerolog.Logger) error {
	c.m.Lock()
	defer c.m.Unlock()
	err := c.Validate()
	if err != nil {
		log.Error().Err(err).Msgf("failed to validate while calculating limits")
		return err
	}

	fleetInput := &c.Inputs[0]
	agentLimits := loadLimits(log, fleetInput.Server.Limits.MaxAgents)
	fleetInput.Cache.LoadLimits(agentLimits)
	fleetInput.Server.Limits.LoadLimits(agentLimits)
	return nil
}

// LoadStandaloneAgent should be called after initialization
// this create a fake agent id and version
func (c *Config) LoadStandaloneAgentMetadata() error {
	c.m.Lock()
	defer c.m.Unlock()

	agentID, err := uuid.NewV4()
	if err != nil {
		return err
	}

	c.Fleet.Agent = Agent{
		ID:      agentID.String(),
		Version: version.DefaultVersion,
	}

	return nil
}

// Merge merges two configurations together.
func (c *Config) Merge(other *Config) (*Config, error) {
	c.m.Lock()
	defer c.m.Unlock()

	other.m.Lock()
	defer other.m.Unlock()

	repr, err := ucfg.NewFrom(c, DefaultOptions...)
	if err != nil {
		return nil, err
	}
	err = repr.Merge(other, DefaultOptions...)
	if err != nil {
		return nil, err
	}
	cfg := &Config{}
	err = repr.Unpack(cfg, DefaultOptions...)
	if err != nil {
		return nil, err
	}
	return cfg, nil
}

func redactOutput(cfg *Config) Output {
	redacted := cfg.Output

	if redacted.Elasticsearch.ServiceToken != "" {
		redacted.Elasticsearch.ServiceToken = kRedacted
	}

	if redacted.Elasticsearch.TLS != nil {
		newTLS := *redacted.Elasticsearch.TLS

		if newTLS.Certificate.Key != "" {
			newTLS.Certificate.Key = kRedacted
		}
		if newTLS.Certificate.Passphrase != "" {
			newTLS.Certificate.Passphrase = kRedacted
		}

		redacted.Elasticsearch.TLS = &newTLS
	}

	if redacted.Elasticsearch.Headers != nil {
		redacted.Elasticsearch.Headers = redactHeaders(redacted.Elasticsearch.Headers)
	}

	if redacted.Elasticsearch.ProxyHeaders != nil {
		redacted.Elasticsearch.ProxyHeaders = redactHeaders(redacted.Elasticsearch.ProxyHeaders)
	}
	return redacted
}

// redactHeaders returns a copy of the passed headers map.
// It will do a best-effort attempt to redact sensitive headers based on header names.
func redactHeaders(headers map[string]string) map[string]string {
	redactedHeaders := make(map[string]string)
	for k, v := range headers {
		redactedHeaders[k] = v
		lk := strings.ToLower(k)
		if strings.Contains(lk, "auth") || strings.Contains(lk, "token") || strings.Contains(lk, "key") || strings.Contains(lk, "bearer") {
			redactedHeaders[k] = kRedacted
		}
	}
	return redactedHeaders
}

func redactServer(cfg *Config) Server {
	redacted := cfg.Inputs[0].Server

	if redacted.TLS != nil {
		newTLS := *redacted.TLS

		if newTLS.Certificate.Key != "" {
			newTLS.Certificate.Key = kRedacted
		}
		if newTLS.Certificate.Passphrase != "" {
			newTLS.Certificate.Passphrase = kRedacted
		}

		redacted.TLS = &newTLS
	}

	if redacted.Instrumentation.APIKey != "" {
		redacted.Instrumentation.APIKey = kRedacted
	}

	if redacted.Instrumentation.SecretToken != "" {
		redacted.Instrumentation.SecretToken = kRedacted
	}

	if redacted.StaticPolicyTokens.PolicyTokens != nil {
		policyTokens := make([]PolicyToken, len(redacted.StaticPolicyTokens.PolicyTokens))
		for i := range redacted.StaticPolicyTokens.PolicyTokens {
			policyTokens[i] = PolicyToken{
				TokenKey: kRedacted,
				PolicyID: redacted.StaticPolicyTokens.PolicyTokens[i].PolicyID,
			}
		}
		redacted.StaticPolicyTokens.PolicyTokens = policyTokens
	}

	return redacted
}

// Redact returns a copy of the config with all sensitive attributes redacted.
func (c *Config) Redact() *Config {
	redacted := &Config{
		Fleet:   c.Fleet,
		Output:  c.Output,
		Inputs:  make([]Input, 1),
		Logging: c.Logging,
		HTTP:    c.HTTP,
	}
	redacted.Inputs[0].Server = redactServer(c)
	redacted.Output = redactOutput(c)
	return redacted
}

func checkDeprecatedOptions(deprecatedOpts map[string]string, c *ucfg.Config) {
	keys := c.FlattenedKeys()
	for opt, message := range deprecatedOpts {
		if c.HasField(opt) {
			zerolog.Ctx(context.TODO()).Warn().Msg(message) // TODO is used as this may be called before logger config is read.
		}
	}
}

// FromConfig returns Config from the ucfg.Config.
func FromConfig(c *ucfg.Config) (*Config, error) {
	checkDeprecatedOptions(deprecatedConfigOptions, c)
	cfg := &Config{}
	err := c.Unpack(cfg, DefaultOptions...)
	if err != nil {
		return nil, err
	}
	return cfg, nil
}

// LoadFile take a path and load the file and return a new configuration.
// Only used in tests
func LoadFile(path string) (*Config, error) {
	c, err := yaml.NewConfigWithFile(path, DefaultOptions...)
	if err != nil {
		return nil, err
	}
	return FromConfig(c)
}

// Flag captures key/values pairs into an ucfg.Config object.
type Flag flag.FlagValue

// NewFlag creates an instance that allows the `-E` flag to overwrite
// the configuration from the command-line.
func NewFlag() *Flag {
	opts := append(
		[]ucfg.Option{
			ucfg.MetaData(ucfg.Meta{Source: "command line flag"}),
		},
		DefaultOptions...,
	)

	tmp := flag.NewFlagKeyValue(ucfg.New(), true, opts...)
	return (*Flag)(tmp)
}

func (f *Flag) access() *flag.FlagValue {
	return (*flag.FlagValue)(f)
}

// Config returns the config object the Flag stores applied settings to.
func (f *Flag) Config() *ucfg.Config {
	return f.access().Config()
}

// Set sets a settings value in the Config object.  The input string must be a
// key-value pair like `key=value`. If the value is missing, the value is set
// to the boolean value `true`.
func (f *Flag) Set(s string) error {
	return f.access().Set(s)
}

// Get returns the Config object used to store values.
func (f *Flag) Get() interface{} {
	return f.Config()
}

// String always returns an empty string. It is required to fulfil
// the flag.Value interface.
func (f *Flag) String() string {
	return ""
}

// Type reports the type of contents (setting=value) expected to be parsed by Set.
// It is used to build the CLI usage string.
func (f *Flag) Type() string {
	return "setting=value"
}<|MERGE_RESOLUTION|>--- conflicted
+++ resolved
@@ -8,11 +8,7 @@
 import (
 	"context"
 	"errors"
-<<<<<<< HEAD
-=======
-	"slices"
 	"strings"
->>>>>>> 1483e72b
 	"sync"
 
 	"github.com/gofrs/uuid"
