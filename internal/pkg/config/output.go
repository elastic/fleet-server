--- conflicted
+++ resolved
@@ -24,23 +24,6 @@
 
 // Elasticsearch is the configuration for elasticsearch.
 type Elasticsearch struct {
-<<<<<<< HEAD
-	Protocol          string            `config:"protocol"`
-	Hosts             []string          `config:"hosts"`
-	Path              string            `config:"path"`
-	Headers           map[string]string `config:"headers"`
-	Username          string            `config:"username"`
-	Password          string            `config:"password"`
-	APIKey            string            `config:"api_key"`
-	ServiceToken      string            `config:"service_token"`
-	ProxyURL          string            `config:"proxy_url"`
-	ProxyDisable      bool              `config:"proxy_disable"`
-	TLS               *tlscommon.Config `config:"ssl"`
-	MaxRetries        int               `config:"max_retries"`
-	MaxConnPerHost    int               `config:"max_conn_per_host"`
-	BulkFlushInterval time.Duration     `config:"bulk_flush_interval"`
-	Timeout           time.Duration     `config:"timeout"`
-=======
 	Protocol                string            `config:"protocol"`
 	Hosts                   []string          `config:"hosts"`
 	Path                    string            `config:"path"`
@@ -48,6 +31,7 @@
 	Username                string            `config:"username"`
 	Password                string            `config:"password"`
 	APIKey                  string            `config:"api_key"`
+  ServiceToken            string            `config:"service_token"`
 	ProxyURL                string            `config:"proxy_url"`
 	ProxyDisable            bool              `config:"proxy_disable"`
 	TLS                     *tlscommon.Config `config:"ssl"`
@@ -58,7 +42,6 @@
 	BulkFlushThresholdSize  int               `config:"bulk_flush_threshold_size"`
 	BulkFlushMaxPending     int               `config:"bulk_flush_max_pending"`
 	Timeout                 time.Duration     `config:"timeout"`
->>>>>>> b65314f7
 }
 
 // InitDefaults initializes the defaults for the configuration.
