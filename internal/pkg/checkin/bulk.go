--- conflicted
+++ resolved
@@ -100,11 +100,7 @@
 // CheckIn will add the agent (identified by id) to the pending set.
 // The pending agents are sent to elasticsearch as a bulk update at each flush interval.
 // WARNING: Bulk will take ownership of fields, so do not use after passing in.
-<<<<<<< HEAD
-func (bc *Bulk) CheckIn(id string, status, message string, meta []byte, components []byte, seqno sqn.SeqNo, newVer string) error {
-=======
-func (bc *Bulk) CheckIn(id string, status string, message string, meta []byte, seqno sqn.SeqNo, newVer string) error {
->>>>>>> 1bcfb9e1
+func (bc *Bulk) CheckIn(id string, status string, message string, meta []byte, components []byte, seqno sqn.SeqNo, newVer string) error {
 	// Separate out the extra data to minimize
 	// the memory footprint of the 90% case of just
 	// updating the timestamp.
