// Copyright Elasticsearch B.V. and/or licensed to Elasticsearch B.V. under one
// or more contributor license agreements. Licensed under the Elastic License;
// you may not use this file except in compliance with the Elastic License.

package checkin

import (
	"bytes"
	"context"
	"encoding/json"
	"testing"
	"time"

	"github.com/elastic/fleet-server/v7/internal/pkg/bulk"
	"github.com/elastic/fleet-server/v7/internal/pkg/dl"
	"github.com/elastic/fleet-server/v7/internal/pkg/sqn"
	ftesting "github.com/elastic/fleet-server/v7/internal/pkg/testing"
	testlog "github.com/elastic/fleet-server/v7/internal/pkg/testing/log"

	"github.com/google/go-cmp/cmp"
	"github.com/rs/xid"
	"github.com/stretchr/testify/mock"
)

// Test simple,
// Test with fields
// Test with seq no

// matchOp is used with mock.MatchedBy to match and validate the operation
func matchOp(tb testing.TB, c bulkcase, ts time.Time) func(ops []bulk.MultiOp) bool {
	return func(ops []bulk.MultiOp) bool {
		if len(ops) != 1 {
			return false
		}
		if ops[0].ID != c.id {
			return false
		}
		if ops[0].Index != dl.FleetAgents {
			return false
		}
		tb.Log("Operation match! validating details...")

		// Decode and match operation
		// NOTE putting the extra validation here seems strange, maybe we should read the args in the test body intstead?
		type updateT struct {
			LastCheckin string          `json:"last_checkin"`
			Status      string          `json:"last_checkin_status"`
			UpdatedAt   string          `json:"updated_at"`
			Meta        json.RawMessage `json:"local_metadata"`
			SeqNo       sqn.SeqNo       `json:"action_seq_no"`
		}

		m := make(map[string]updateT)
		if err := json.Unmarshal(ops[0].Body, &m); err != nil {
			tb.Fatalf("unable to validate operation: %v", err)
		}

		sub, ok := m["doc"]
		if !ok {
			tb.Fatal("unable to validate operation: expected doc")
		}
		validateTimestamp(tb, ts.Truncate(time.Second), sub.LastCheckin)
		validateTimestamp(tb, ts.Truncate(time.Second), sub.UpdatedAt)
		if c.seqno != nil {
			if cdiff := cmp.Diff(c.seqno, sub.SeqNo); cdiff != "" {
				tb.Error(cdiff)
			}
		}

		if c.meta != nil && !bytes.Equal(c.meta, sub.Meta) {
			tb.Error("meta doesn't match up")
		}

		if c.status != sub.Status {
			tb.Error("status mismatch")
		}
		return true
	}
}

type bulkcase struct {
<<<<<<< HEAD
	desc       string
	id         string
	status     string
	meta       []byte
	components []byte
	seqno      sqn.SeqNo
	ver        string
=======
	desc    string
	id      string
	status  string
	message string
	meta    []byte
	seqno   sqn.SeqNo
	ver     string
>>>>>>> 1bcfb9e1
}

func TestBulkSimple(t *testing.T) {
	start := time.Now()

	const ver = "8.0.0"
	cases := []bulkcase{
		{
			"Simple case",
			"simpleId",
			"online",
			"message",
			nil,
			nil,
			nil,
			"",
		},
		{
			"Singled field case",
			"singleFieldId",
			"online",
			"message",
			[]byte(`{"hey":"now"}`),
			[]byte(`[{"id":"winlog-default"}]`),
			nil,
			"",
		},
		{
			"Multi field case",
			"multiFieldId",
			"online",
			"message",
			[]byte(`{"hey":"now","brown":"cow"}`),
			[]byte(`[{"id":"winlog-default","type":"winlog"}]`),
			nil,
			ver,
		},
		{
			"Multi field nested case",
			"multiFieldNestedId",
			"online",
			"message",
			[]byte(`{"hey":"now","wee":{"little":"doggie"}}`),
			[]byte(`[{"id":"winlog-default","type":"winlog"}]`),
			nil,
			"",
		},
		{
			"Simple case with seqNo",
			"simpleseqno",
			"online",
			"message",
			nil,
			nil,
			sqn.SeqNo{1, 2, 3, 4},
			ver,
		},
		{
			"Field case with seqNo",
			"simpleseqno",
			"online",
			"message",
			[]byte(`{"uncle":"fester"}`),
			[]byte(`[{"id":"log-default"}]`),
			sqn.SeqNo{5, 6, 7, 8},
			ver,
		},
		{
			"Unusual status",
			"singleFieldId",
			"unusual",
			"message",
			nil,
			nil,
			nil,
			"",
		},
		{
			"Empty status",
			"singleFieldId",
			"",
			"message",
			nil,
			nil,
			nil,
			"",
		},
	}

	for _, c := range cases {
		t.Run(c.desc, func(t *testing.T) {
			_ = testlog.SetLogger(t)
			mockBulk := ftesting.NewMockBulk()
			mockBulk.On("MUpdate", mock.Anything, mock.MatchedBy(matchOp(t, c, start)), mock.Anything).Return([]bulk.BulkIndexerResponseItem{}, nil).Once()
			bc := NewBulk(mockBulk)

<<<<<<< HEAD
			if err := bc.CheckIn(c.id, c.status, "", c.meta, c.components, c.seqno, c.ver); err != nil {
=======
			if err := bc.CheckIn(c.id, c.status, c.message, c.meta, c.seqno, c.ver); err != nil {
>>>>>>> 1bcfb9e1
				t.Fatal(err)
			}

			if err := bc.flush(context.Background()); err != nil {
				t.Fatal(err)
			}

			mockBulk.AssertExpectations(t)
		})
	}
}

func validateTimestamp(tb testing.TB, start time.Time, ts string) {
	if t1, err := time.Parse(time.RFC3339, ts); err != nil {
		tb.Error("expected rfc3999")
	} else if start.After(t1) {
		tb.Error("timestamp in the past")
	}
}

func benchmarkBulk(n int, flush bool, b *testing.B) {
	_ = testlog.SetLogger(b)
	b.ReportAllocs()

	mockBulk := ftesting.NewMockBulk()

	bc := NewBulk(mockBulk)

	ids := make([]string, 0, n)
	for i := 0; i < n; i++ {
		id := xid.New().String()
		ids = append(ids, id)
	}

	for i := 0; i < b.N; i++ {

		for _, id := range ids {
<<<<<<< HEAD
			err := bc.CheckIn(id, "", "", nil, nil, nil, "")
=======
			err := bc.CheckIn(id, "", "", nil, nil, "")
>>>>>>> 1bcfb9e1
			if err != nil {
				b.Fatal(err)
			}
		}

		if flush {
			err := bc.flush(context.Background())
			if err != nil {
				b.Fatal(err)
			}
		}
	}
}

func BenchmarkBulk_1(b *testing.B)      { benchmarkBulk(1, false, b) }
func BenchmarkBulk_64(b *testing.B)     { benchmarkBulk(64, false, b) }
func BenchmarkBulk_8192(b *testing.B)   { benchmarkBulk(8192, false, b) }
func BenchmarkBulk_37268(b *testing.B)  { benchmarkBulk(37268, false, b) }
func BenchmarkBulk_131072(b *testing.B) { benchmarkBulk(131072, false, b) }
func BenchmarkBulk_262144(b *testing.B) { benchmarkBulk(262144, false, b) }

func BenchmarkBulkFlush_1(b *testing.B)      { benchmarkBulk(1, true, b) }
func BenchmarkBulkFlush_64(b *testing.B)     { benchmarkBulk(64, true, b) }
func BenchmarkBulkFlush_8192(b *testing.B)   { benchmarkBulk(8192, true, b) }
func BenchmarkBulkFlush_37268(b *testing.B)  { benchmarkBulk(37268, true, b) }
func BenchmarkBulkFlush_131072(b *testing.B) { benchmarkBulk(131072, true, b) }
func BenchmarkBulkFlush_262144(b *testing.B) { benchmarkBulk(262144, true, b) }<|MERGE_RESOLUTION|>--- conflicted
+++ resolved
@@ -79,23 +79,14 @@
 }
 
 type bulkcase struct {
-<<<<<<< HEAD
 	desc       string
 	id         string
 	status     string
+	message    string
 	meta       []byte
 	components []byte
 	seqno      sqn.SeqNo
 	ver        string
-=======
-	desc    string
-	id      string
-	status  string
-	message string
-	meta    []byte
-	seqno   sqn.SeqNo
-	ver     string
->>>>>>> 1bcfb9e1
 }
 
 func TestBulkSimple(t *testing.T) {
@@ -192,11 +183,7 @@
 			mockBulk.On("MUpdate", mock.Anything, mock.MatchedBy(matchOp(t, c, start)), mock.Anything).Return([]bulk.BulkIndexerResponseItem{}, nil).Once()
 			bc := NewBulk(mockBulk)
 
-<<<<<<< HEAD
-			if err := bc.CheckIn(c.id, c.status, "", c.meta, c.components, c.seqno, c.ver); err != nil {
-=======
-			if err := bc.CheckIn(c.id, c.status, c.message, c.meta, c.seqno, c.ver); err != nil {
->>>>>>> 1bcfb9e1
+			if err := bc.CheckIn(c.id, c.status, c.message, c.meta, c.components, c.seqno, c.ver); err != nil {
 				t.Fatal(err)
 			}
 
@@ -234,11 +221,7 @@
 	for i := 0; i < b.N; i++ {
 
 		for _, id := range ids {
-<<<<<<< HEAD
 			err := bc.CheckIn(id, "", "", nil, nil, nil, "")
-=======
-			err := bc.CheckIn(id, "", "", nil, nil, "")
->>>>>>> 1bcfb9e1
 			if err != nil {
 				b.Fatal(err)
 			}
