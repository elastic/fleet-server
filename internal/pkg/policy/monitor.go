--- conflicted
+++ resolved
@@ -267,17 +267,11 @@
 			m.log.Debug().
 				Str(logger.AgentID, s.agentID).
 				Str(logger.PolicyID, s.policyID).
-<<<<<<< HEAD
+				Int64("subscription_revision_idx", s.revIdx).
+				Int64("subscription_coordinator_idx", s.coordIdx).
 				Int64(logger.RevisionIdx, s.revIdx).
 				Int64(logger.CoordinatorIdx, s.coordIdx).
-				Msg("dispatch")
-=======
-				Int64("subscription_revision_idx", s.revIdx).
-				Int64("subscription_coordinator_idx", s.coordIdx).
-				Int64(dl.FieldRevisionIdx, policy.pp.Policy.RevisionIdx).
-				Int64(dl.FieldCoordinatorIdx, policy.pp.Policy.CoordinatorIdx).
 				Msg("dispatch policy change")
->>>>>>> 659dafdc
 		default:
 			// Should never block on a channel; we created a channel of size one.
 			// A block here indicates a logic error somewheres.
@@ -383,13 +377,8 @@
 
 	zlog := m.log.With().
 		Str(logger.PolicyID, newPolicy.PolicyID).
-<<<<<<< HEAD
 		Int64(logger.RevisionIdx, newPolicy.RevisionIdx).
 		Int64(logger.CoordinatorIdx, newPolicy.CoordinatorIdx).
-=======
-		Int64(dl.FieldRevisionIdx, newPolicy.RevisionIdx).
-		Int64(dl.FieldCoordinatorIdx, newPolicy.CoordinatorIdx).
->>>>>>> 659dafdc
 		Logger()
 
 	if newPolicy.CoordinatorIdx <= 0 {
@@ -486,13 +475,8 @@
 	m.log.Debug().
 		Str(logger.AgentID, agentID).
 		Str(logger.PolicyID, policyID).
-<<<<<<< HEAD
 		Int64(logger.RevisionIdx, revisionIdx).
 		Int64(logger.CoordinatorIdx, coordinatorIdx).
-=======
-		Int64(dl.FieldRevisionIdx, revisionIdx).
-		Int64(dl.FieldCoordinatorIdx, coordinatorIdx).
->>>>>>> 659dafdc
 		Msg("subscribed to policy monitor")
 
 	s := NewSub(
@@ -553,13 +537,8 @@
 	m.log.Debug().
 		Str(logger.AgentID, s.agentID).
 		Str(logger.PolicyID, s.policyID).
-<<<<<<< HEAD
 		Int64(logger.RevisionIdx, s.revIdx).
 		Int64(logger.CoordinatorIdx, s.coordIdx).
-=======
-		Int64(dl.FieldRevisionIdx, s.revIdx).
-		Int64(dl.FieldCoordinatorIdx, s.coordIdx).
->>>>>>> 659dafdc
 		Msg("unsubscribe")
 
 	return nil
