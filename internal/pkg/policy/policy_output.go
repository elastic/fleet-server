--- conflicted
+++ resolved
@@ -51,11 +51,7 @@
 	span.Context.SetLabel("output_type", p.Type)
 	zlog = zlog.With().
 		Str(logger.AgentID, agent.Id).
-<<<<<<< HEAD
 		Str(logger.PolicyOutputName, p.Name).Logger()
-=======
-		Str("fleet.policy.output.name", p.Name).Logger()
->>>>>>> 659dafdc
 
 	switch p.Type {
 	case OutputTypeElasticsearch:
