// Copyright Elasticsearch B.V. and/or licensed to Elasticsearch B.V. under one
// or more contributor license agreements. Licensed under the Elastic License;
// you may not use this file except in compliance with the Elastic License.

package policy

import (
	"context"
	"encoding/json"
	"errors"
	"fmt"
	"strings"
	"time"

	"github.com/rs/zerolog"
	"go.elastic.co/apm/v2"

	"github.com/elastic/fleet-server/v7/internal/pkg/apikey"
	"github.com/elastic/fleet-server/v7/internal/pkg/bulk"
	"github.com/elastic/fleet-server/v7/internal/pkg/config"
	"github.com/elastic/fleet-server/v7/internal/pkg/dl"
	"github.com/elastic/fleet-server/v7/internal/pkg/es"
	"github.com/elastic/fleet-server/v7/internal/pkg/logger"
	"github.com/elastic/fleet-server/v7/internal/pkg/model"
	"github.com/elastic/fleet-server/v7/internal/pkg/smap"
)

const (
	OutputTypeElasticsearch       = "elasticsearch"
	OutputTypeRemoteElasticsearch = "remote-elasticsearch"
	OutputTypeLogstash            = "logstash"
	OutputTypeKafka               = "kafka"
)

var (
	ErrNoOutputPerms    = errors.New("output permission sections not found")
	ErrFailInjectAPIKey = errors.New("fail inject api key")
)

type Output struct {
	Name         string
	Type         string
	ServiceToken string
	Role         *RoleT
}

// Prepare prepares the output p to be sent to the elastic-agent
// The agent might be mutated for an elasticsearch output
func (p *Output) Prepare(ctx context.Context, zlog zerolog.Logger, bulker bulk.Bulk, agent *model.Agent, outputMap map[string]map[string]interface{}) error {
	span, ctx := apm.StartSpan(ctx, "prepareOutput", "process")
	defer span.End()
	span.Context.SetLabel("output_type", p.Type)
	zlog = zlog.With().
		Str("fleet.agent.id", agent.Id).
		Str("fleet.policy.output.name", p.Name).Logger()

	switch p.Type {
	case OutputTypeElasticsearch:
		zlog.Debug().Msg("preparing elasticsearch output")
		if err := p.prepareElasticsearch(ctx, zlog, bulker, agent, outputMap); err != nil {
			return fmt.Errorf("failed to prepare elasticsearch output %q: %w", p.Name, err)
		}
	case OutputTypeRemoteElasticsearch:
		zlog.Debug().Msg("preparing remote elasticsearch output")
		err := p.createRemoteEsClientIfNotExists(ctx, bulker, outputMap)
		if err != nil {
			return err
		}
		if err := p.prepareElasticsearch(ctx, zlog, bulker, agent, outputMap); err != nil {
			return fmt.Errorf("failed to prepare remote elasticsearch output %q: %w", p.Name, err)
		}
	case OutputTypeLogstash:
		zlog.Debug().Msg("preparing logstash output")
		zlog.Info().Msg("no actions required for logstash output preparation")
	case OutputTypeKafka:
		zlog.Debug().Msg("preparing kafka output")
		zlog.Info().Msg("no actions required for kafka output preparation")
	default:
		zlog.Error().Msgf("unknown output type: %s; skipping preparation", p.Type)
		return fmt.Errorf("encountered unexpected output type while preparing outputs: %s", p.Type)
	}
	return nil
}

func (p *Output) prepareElasticsearch(
	ctx context.Context,
	zlog zerolog.Logger,
	bulker bulk.Bulk,
	agent *model.Agent,
	outputMap map[string]map[string]interface{}) error {
	// The role is required to do api key management
	if p.Role == nil {
		zlog.Error().
			Msg("policy does not contain required output permission section")
		return ErrNoOutputPerms
	}
	if _, ok := outputMap[p.Name]; !ok {
		zlog.Error().Err(ErrFailInjectAPIKey).Msg("Unable to find output in map")
		return ErrFailInjectAPIKey
	}

	output, foundOutput := agent.Outputs[p.Name]
	if !foundOutput {
		if agent.Outputs == nil {
			agent.Outputs = map[string]*model.PolicyOutput{}
		}

		zlog.Debug().Msgf("creating agent.Outputs[%s]", p.Name)
		output = &model.PolicyOutput{}
		agent.Outputs[p.Name] = output
	}

	// Determine whether we need to generate an output ApiKey.
	// This is accomplished by comparing the sha2 hash stored in the corresponding
	// output in the agent record with the precalculated sha2 hash of the role.

	// Note: This will need to be updated when doing multi-cluster elasticsearch support
	// Currently, we assume all ES outputs are the same ES fleet-server is connected to.
	needNewKey := false
	needUpdateKey := false
	switch {
	case output.APIKey == "":
		zlog.Debug().Msg("must generate api key as default API key is not present")
		needNewKey = true
	case p.Role.Sha2 != output.PermissionsHash:
		// the is actually the OutputPermissionsHash for the default hash. The Agent
		// document on ES does not have OutputPermissionsHash for any other output
		// besides the default one. It seems to me error-prone to rely on the default
		// output permissions hash to generate new API keys for other outputs.
		zlog.Debug().Msg("must generate api key as policy output permissions changed")
		needUpdateKey = true
	default:
		zlog.Debug().Msg("policy output permissions are the same")
	}

	if needUpdateKey {
		zlog.Debug().
			RawJSON("roles", p.Role.Raw).
			Str("oldHash", output.PermissionsHash).
			Str("newHash", p.Role.Sha2).
			Msg("Generating a new API key")

		// query current api key for roles so we don't lose permissions in the meantime
		currentRoles, err := fetchAPIKeyRoles(ctx, bulker, output.APIKeyID)
		if err != nil {
			zlog.Error().
				Str("apiKeyID", output.APIKeyID).
				Err(err).Msg("fail fetching roles for key")
			return err
		}

		// merge roles with p.Role
		newRoles, err := mergeRoles(zlog, currentRoles, p.Role)
		if err != nil {
			zlog.Error().
				Str("apiKeyID", output.APIKeyID).
				Err(err).Msg("fail merging roles for key")
			return err
		}

		// TODO use remote es for api key update
		// hash provided is only for merging request together and not persisted
		err = bulker.APIKeyUpdate(ctx, output.APIKeyID, newRoles.Sha2, newRoles.Raw)
		if err != nil {
			zlog.Error().Err(err).Msg("fail generate output key")
			zlog.Debug().RawJSON("roles", newRoles.Raw).Str("sha", newRoles.Sha2).Err(err).Msg("roles not updated")
			return err
		}

		output.PermissionsHash = p.Role.Sha2 // for the sake of consistency
		zlog.Debug().
			Str("hash.sha256", p.Role.Sha2).
			Str("roles", string(p.Role.Raw)).
			Msg("Updating agent record to pick up most recent roles.")

		fields := map[string]interface{}{
			dl.FieldPolicyOutputPermissionsHash: p.Role.Sha2,
		}

		// Using painless script to update permission hash for updated key
		body, err := renderUpdatePainlessScript(p.Name, fields)
		if err != nil {
			return err
		}

		if err = bulker.Update(ctx, dl.FleetAgents, agent.Id, body, bulk.WithRefresh(), bulk.WithRetryOnConflict(3)); err != nil {
			zlog.Error().Err(err).Msg("fail update agent record")
			return err
		}

	} else if needNewKey {
		zlog.Debug().
			RawJSON("fleet.policy.roles", p.Role.Raw).
			Str("fleet.policy.default.oldHash", output.PermissionsHash).
			Str("fleet.policy.default.newHash", p.Role.Sha2).
			Msg("Generating a new API key")

		ctx := zlog.WithContext(ctx)
		outputAPIKey, err :=
			generateOutputAPIKey(ctx, bulker, agent.Id, p.Name, p.Role.Raw, p.Type)
		if err != nil {
			return fmt.Errorf("failed generate output API key: %w", err)
		}

		// When a new keys is generated we need to update the Agent record,
		// this will need to be updated when multiples remote Elasticsearch output
		// are supported.
		zlog.Info().
			Str("fleet.policy.role.hash.sha256", p.Role.Sha2).
			Str(logger.DefaultOutputAPIKeyID, outputAPIKey.ID).
			Msg("Updating agent record to pick up default output key.")

		fields := map[string]interface{}{
			dl.FieldPolicyOutputAPIKey:          outputAPIKey.Agent(),
			dl.FieldPolicyOutputAPIKeyID:        outputAPIKey.ID,
			dl.FieldPolicyOutputPermissionsHash: p.Role.Sha2,
		}

		if !foundOutput {
			fields[dl.FiledType] = OutputTypeElasticsearch
		}
		if output.APIKeyID != "" {
			fields[dl.FieldPolicyOutputToRetireAPIKeyIDs] = model.ToRetireAPIKeyIdsItems{
				ID:        output.APIKeyID,
				RetiredAt: time.Now().UTC().Format(time.RFC3339),
			}
		}

		// Using painless script to append the old keys to the history
		body, err := renderUpdatePainlessScript(p.Name, fields)
		if err != nil {
			return fmt.Errorf("could no tupdate painless script: %w", err)
		}

		if err = bulker.Update(ctx, dl.FleetAgents, agent.Id, body, bulk.WithRefresh(), bulk.WithRetryOnConflict(3)); err != nil {
			zlog.Error().Err(err).Msg("fail update agent record")
			return fmt.Errorf("fail update agent record: %w", err)
		}

		// Now that all is done, we can update the output on the agent variable
		// Right not it's more for consistency and to ensure the in-memory agent
		// data is correct and in sync with ES, so it can be safely used after
		// this method returns.
		output.Type = OutputTypeElasticsearch
		output.APIKey = outputAPIKey.Agent()
		output.APIKeyID = outputAPIKey.ID
		output.PermissionsHash = p.Role.Sha2 // for the sake of consistency
	}

	if p.Type == OutputTypeRemoteElasticsearch {

		// replace type remote-elasticsearch with elasticsearch as agent doesn't recognize remote-elasticsearch
		if err := setMapObj(outputMap, OutputTypeElasticsearch, p.Name, FieldOutputType); err != nil {
			return err
		}
		// remove the service token from the agent policy sent to the agent
		delete(outputMap.GetMap(p.Name), FieldOutputServiceToken)
	}

	// Always insert the `api_key` as part of the output block, this is required
	// because only fleet server knows the api key for the specific agent, if we don't
	// add it the agent will not receive the `api_key` and will not be able to connect
	// to Elasticsearch.
	//
	// We need to investigate allocation with the new LS output, we had optimization
	// in place to reduce number of agent policy allocation when sending the updated
	// agent policy to multiple agents.
	// See: https://github.com/elastic/fleet-server/issues/1301
	outputMap[p.Name]["api_key"] = output.APIKey
	return nil
}

func (p *Output) createRemoteEsClientIfNotExists(ctx context.Context, bulker bulk.Bulk, outputMap smap.Map) error {
	remoteEs := bulker.GetRemoteClient(p.Name)
	if remoteEs != nil {
		// TODO replace if hosts or service token changed?
		return nil
	}
	om, _ := outputMap.GetMap(p.Name).Marshal()
	var outputObj map[string]any
	err := json.Unmarshal(om, &outputObj)
	if err != nil {
		return fmt.Errorf("failed to unmarshal output: %w", err)
	}
	hosts, ok := outputObj["hosts"].([]interface{})
	if !ok {
		return fmt.Errorf("failed to get hosts from output: %w", err)
	}
	hostsStrings := make([]string, len(hosts))
	for i, host := range hosts {
		hostsStrings[i], ok = host.(string)
		if !ok {
			return fmt.Errorf("failed to get hosts from output: %w", err)
		}
	}

	cfg := config.Config{
		Output: config.Output{
			Elasticsearch: config.Elasticsearch{
				Hosts:        hostsStrings,
				ServiceToken: p.ServiceToken,
			},
		},
	}
	es, err := es.NewClient(ctx, &cfg, false)
	if err != nil {
		return err
	}
	bulker.SetRemoteClient(p.Name, es)
	return nil
}

func fetchAPIKeyRoles(ctx context.Context, b bulk.Bulk, apiKeyID string) (*RoleT, error) {
	res, err := b.APIKeyRead(ctx, apiKeyID, true)
	if err != nil {
		return nil, err
	}

	roleMap, err := smap.Parse(res.RoleDescriptors)
	if err != nil {
		return nil, err
	}
	r := &RoleT{
		Raw: res.RoleDescriptors,
	}

	// Stable hash on permissions payload
	if r.Sha2, err = roleMap.Hash(); err != nil {
		return nil, err
	}

	return r, nil
}

// mergeRoles takes old and new role sets and merges them following these rules:
// - take all new roles
// - append all old roles
// to avoid name collisions every old entry has a `rdstale` suffix
// if rdstale suffix already exists it uses `{index}-rdstale` to avoid further collisions
// everything ending with `rdstale` is removed on ack.
// in case we have key `123` in both old and new result will be: {"123", "123-0-rdstale"}
// in case old contains {"123", "123-0-rdstale"} and new contains {"123"} result is: {"123", "123-rdstale", "123-0-rdstale"}
func mergeRoles(zlog zerolog.Logger, old, new *RoleT) (*RoleT, error) {
	if old == nil {
		return new, nil
	}
	if new == nil {
		return old, nil
	}

	oldMap, err := smap.Parse(old.Raw)
	if err != nil {
		return nil, err
	}
	if oldMap == nil {
		return new, nil
	}

	newMap, err := smap.Parse(new.Raw)
	if err != nil {
		return nil, err
	}
	if newMap == nil {
		return old, nil
	}

	destMap := smap.Map{}
	// copy all from new
	for k, v := range newMap {
		destMap[k] = v
	}

	findNewKey := func(m smap.Map, candidate string) string {
		if strings.HasSuffix(candidate, "-rdstale") {
			candidate = strings.TrimSuffix(candidate, "-rdstale")
			dashIdx := strings.LastIndex(candidate, "-")
			if dashIdx >= 0 {
				candidate = candidate[:dashIdx]
			}

		}

		// 1 should be enough, 100 is just to have some space
		for i := 0; i < 100; i++ {
			c := fmt.Sprintf("%s-%d-rdstale", candidate, i)

			if _, exists := m[c]; !exists {
				return c
			}
		}

		return ""
	}
	// copy old
	for k, v := range oldMap {
		newKey := findNewKey(destMap, k)
		if newKey == "" {
			zlog.Warn().Msg("Failed to find a key for role assignement.")

			zlog.Debug().
				RawJSON("roles", new.Raw).
				Str("candidate", k).
				Msg("roles not included.")

			continue
		}
		destMap[newKey] = v
	}

	r := &RoleT{}
	if r.Sha2, err = destMap.Hash(); err != nil {
		return nil, err
	}
	if r.Raw, err = json.Marshal(destMap); err != nil {
		return nil, err
	}

	return r, nil
}

func renderUpdatePainlessScript(outputName string, fields map[string]interface{}) ([]byte, error) {
	var source strings.Builder

	// prepare agent.elasticsearch_outputs[OUTPUT_NAME]
	source.WriteString(fmt.Sprintf(`
if (ctx._source['outputs']==null)
  {ctx._source['outputs']=new HashMap();}
if (ctx._source['outputs']['%s']==null)
  {ctx._source['outputs']['%s']=new HashMap();}
`, outputName, outputName))

	for field := range fields {
		if field == dl.FieldPolicyOutputToRetireAPIKeyIDs {
			// dl.FieldPolicyOutputToRetireAPIKeyIDs is a special case.
			// It's an array that gets deleted when the keys are invalidated.
			// Thus, append the old API key ID, create the field if necessary.
			source.WriteString(fmt.Sprintf(`
if (ctx._source['outputs']['%s'].%s==null)
  {ctx._source['outputs']['%s'].%s=new ArrayList();}
ctx._source['outputs']['%s'].%s.add(params.%s);
`, outputName, field, outputName, field, outputName, field, field))
		} else {
			// Update the other fields
			source.WriteString(fmt.Sprintf(`
ctx._source['outputs']['%s'].%s=params.%s;`,
				outputName, field, field))
		}
	}

	body, err := json.Marshal(map[string]interface{}{
		"script": map[string]interface{}{
			"lang":   "painless",
			"source": source.String(),
			"params": fields,
		},
	})

	return body, err
}

func generateOutputAPIKey(
	ctx context.Context,
	bulk bulk.Bulk,
	agentID,
	outputName string,
	roles []byte, outputType string) (*apikey.APIKey, error) {
	name := fmt.Sprintf("%s:%s", agentID, outputName)
	zerolog.Ctx(ctx).Info().Msgf("generating output API key %s for agent ID %s",
		name, agentID)
<<<<<<< HEAD
	if outputType == OutputTypeRemoteElasticsearch {
		name := fmt.Sprintf("%s:%s", agentID, outputName)
		return apikey.Create(ctx, bulk.GetRemoteClient(outputName), name, "", "false", roles, apikey.NewMetadata(agentID, outputName, apikey.TypeOutput))
	} else {
		return bulk.APIKeyCreate(
			ctx,
			name,
			"",
			roles,
			apikey.NewMetadata(agentID, outputName, apikey.TypeOutput),
		)
	}
}

func setMapObj(obj map[string]interface{}, val interface{}, keys ...string) error {
	if len(keys) == 0 {
		return fmt.Errorf("no key to be updated: %w", ErrFailInjectAPIKey)
	}

	for _, k := range keys[:len(keys)-1] {
		v, ok := obj[k]
		if !ok {
			return fmt.Errorf("no key %q not present on MapObj: %w",
				k, ErrFailInjectAPIKey)
		}

		obj, ok = v.(map[string]interface{})
		if !ok {
			return fmt.Errorf("cannot cast %T to map[string]interface{}: %w",
				obj, ErrFailInjectAPIKey)
		}
	}

	k := keys[len(keys)-1]
	obj[k] = val

	return nil
=======
	return bulk.APIKeyCreate(
		ctx,
		name,
		"",
		roles,
		apikey.NewMetadata(agentID, outputName, apikey.TypeOutput),
	)
>>>>>>> 08318370
}<|MERGE_RESOLUTION|>--- conflicted
+++ resolved
@@ -467,7 +467,6 @@
 	name := fmt.Sprintf("%s:%s", agentID, outputName)
 	zerolog.Ctx(ctx).Info().Msgf("generating output API key %s for agent ID %s",
 		name, agentID)
-<<<<<<< HEAD
 	if outputType == OutputTypeRemoteElasticsearch {
 		name := fmt.Sprintf("%s:%s", agentID, outputName)
 		return apikey.Create(ctx, bulk.GetRemoteClient(outputName), name, "", "false", roles, apikey.NewMetadata(agentID, outputName, apikey.TypeOutput))
@@ -480,38 +479,4 @@
 			apikey.NewMetadata(agentID, outputName, apikey.TypeOutput),
 		)
 	}
-}
-
-func setMapObj(obj map[string]interface{}, val interface{}, keys ...string) error {
-	if len(keys) == 0 {
-		return fmt.Errorf("no key to be updated: %w", ErrFailInjectAPIKey)
-	}
-
-	for _, k := range keys[:len(keys)-1] {
-		v, ok := obj[k]
-		if !ok {
-			return fmt.Errorf("no key %q not present on MapObj: %w",
-				k, ErrFailInjectAPIKey)
-		}
-
-		obj, ok = v.(map[string]interface{})
-		if !ok {
-			return fmt.Errorf("cannot cast %T to map[string]interface{}: %w",
-				obj, ErrFailInjectAPIKey)
-		}
-	}
-
-	k := keys[len(keys)-1]
-	obj[k] = val
-
-	return nil
-=======
-	return bulk.APIKeyCreate(
-		ctx,
-		name,
-		"",
-		roles,
-		apikey.NewMetadata(agentID, outputName, apikey.TypeOutput),
-	)
->>>>>>> 08318370
 }