// Copyright Elasticsearch B.V. and/or licensed to Elasticsearch B.V. under one
// or more contributor license agreements. Licensed under the Elastic License;
// you may not use this file except in compliance with the Elastic License.

//go:build !integration

package policy

import (
	"fmt"
	"math/rand"
	"testing"
)

// Base case, should be empty
func TestSub_Empty(t *testing.T) {

	head := makeHead()

	if !head.isEmpty() {
		t.Error("Expected empty list with only head")
	}
}

// Iteratively pushBack n items up to N.
// Validate order on popFront.
func TestSub_PushBackN(t *testing.T) {

	head := makeHead()

	N := 32

	for n := 1; n <= N; n++ {

		nodes := make([]*subT, 0, n)
		for i := 0; i < n; i++ {
			name := fmt.Sprintf("policy%d", i)
			nn := NewSub(name, "", 0)
			head.pushBack(nn)
			nodes = append(nodes, nn)
		}

		if head.isEmpty() {
			t.Error("head should not be empty after push")
		}

		// Validate all there
		j := 0
		iter := NewIterator(head)
		for sub := iter.Next(); sub != nil; sub = iter.Next() {
			if sub.policyID != nodes[j].policyID {
				t.Error(j, ": misaligned unlink", sub.policyID, nodes[j].policyID)
			}
			j = j + 1
		}

		for i := 0; i < n; i++ {

			sub := head.popFront()
			if sub.policyID != nodes[i].policyID {
				t.Error("misalign on popFront")
			}
		}

		if !head.isEmpty() {
			t.Error("Expect empty list after popFront")
		}

	}
}

// Iteratively pushFront n items up to N.
// Validate order on popFront.
func TestSub_PushFrontN(t *testing.T) {

	head := makeHead()

	N := 32

	for n := 1; n <= N; n++ {

		nodes := make([]*subT, 0, n)
		for i := 0; i < n; i++ {
			name := fmt.Sprintf("policy%d", i)
			nn := NewSub(name, "", 0)
			head.pushFront(nn)
			nodes = append(nodes, nn)
		}

		if head.isEmpty() {
			t.Error("head should not be empty after push")
		}

		// Validate all there
		j := n - 1
		iter := NewIterator(head)
		for sub := iter.Next(); sub != nil; sub = iter.Next() {
			if sub.policyID != nodes[j].policyID {
				t.Error(j, ": misaligned unlink", sub.policyID, nodes[j].policyID)
			}
			j = j - 1
		}

		for i := 0; i < n; i++ {

			sub := head.popFront()
			if sub.policyID != nodes[n-i-1].policyID {
				t.Error("misalign on popFront")
			}
		}

		if !head.isEmpty() {
			t.Error("Expect empty list after popFront")
		}

	}
}

// Push either to front or back randomly.  Validate order.
func TestSub_PushRandom(t *testing.T) {

	head := makeHead()

	N := rand.Intn(4096) + 1

	nodes := make([]*subT, 0, N)
	for i := 0; i < N; i++ {
		name := fmt.Sprintf("policy%d", i)
		nn := NewSub(name, "", 0)

		if rand.Intn(2) == 1 {
			head.pushBack(nn)
			nodes = append(nodes, nn)
		} else {
			head.pushFront(nn)
			nodes = append([]*subT{nn}, nodes...)
		}
	}

	if head.isEmpty() {
		t.Error("head should not be empty after push")
	}

	j := 0
	iter := NewIterator(head)
	for sub := iter.Next(); sub != nil; sub = iter.Next() {
		if sub.policyID != nodes[j].policyID {
			t.Error(j, ": misaligned unlink", sub.policyID, nodes[j].policyID)
		}
		j = j + 1
	}
}

// Generate N nodes.  Unlink randomly.
// Validate order on each unlink.
func TestSub_UnlinkRandomN(t *testing.T) {

	head := makeHead()

	N := rand.Intn(4096) + 1

	nodes := make([]*subT, 0, N)
	for i := 0; i < N; i++ {
		name := fmt.Sprintf("policy%d", i)
		nn := NewSub(name, "", 0)
		head.pushBack(nn)
		nodes = append(nodes, nn)
	}

	if head.isEmpty() {
		t.Error("head should not be empty after push")
	}

	for i := 0; i < N; i++ {
		idx := rand.Intn(len(nodes))
		sub := nodes[idx]
		sub.unlink()
		nodes = append(nodes[:idx], nodes[idx+1:]...)

		j := 0
		iter := NewIterator(head)
		for sub = iter.Next(); sub != nil; sub = iter.Next() {
			if sub.policyID != nodes[j].policyID {
				t.Error(j, ": misaligned unlink", sub.policyID, nodes[j].policyID)
			}
			j = j + 1
		}
	}

	if !head.isEmpty() {
		t.Error("head should be empty")
	}
}

func BenchmarkSubsSimple(b *testing.B) {
	head := makeHead()
<<<<<<< HEAD
	nn := NewSub("", "", 0)
=======
	nn := NewSub("", "", 0, 0)
	b.ResetTimer()
>>>>>>> fea51062
	for i := 0; i < b.N; i++ {
		head.pushBack(nn)
		head.popFront()
	}
}

func BenchmarkSubs(b *testing.B) {
	benchmarks := []int{
		32,
		1024,
		2048,
		65536,
		131072,
		524288,
	}

<<<<<<< HEAD
	max := benchmarks[len(benchmarks)-1]

	head := makeHead()
	subs := make([]*subT, 0, max)

	for i := 0; i < max; i++ {
		name := fmt.Sprintf("policy%d", i)
		nn := NewSub(name, "", 0)
		subs = append(subs, nn)
	}

=======
>>>>>>> fea51062
	for _, bm := range benchmarks {
		b.Run(fmt.Sprintf("%d", bm), func(b *testing.B) {
			b.StopTimer()
			subs := make([]*subT, 0, bm)
			for i := 0; i < bm; i++ {
				name := fmt.Sprintf("policy%d", i)
				nn := NewSub(name, "", 0, 0)
				subs = append(subs, nn)
			}

			head := makeHead()
			b.StartTimer()

			for i := 0; i < b.N; i++ {
				for j := 0; j < bm; j++ {
					head.pushBack(subs[j])
				}

				for j := 0; j < bm; j++ {
					subs[j].unlink()
				}
			}

		})
	}
}<|MERGE_RESOLUTION|>--- conflicted
+++ resolved
@@ -194,12 +194,8 @@
 
 func BenchmarkSubsSimple(b *testing.B) {
 	head := makeHead()
-<<<<<<< HEAD
 	nn := NewSub("", "", 0)
-=======
-	nn := NewSub("", "", 0, 0)
 	b.ResetTimer()
->>>>>>> fea51062
 	for i := 0; i < b.N; i++ {
 		head.pushBack(nn)
 		head.popFront()
@@ -216,27 +212,13 @@
 		524288,
 	}
 
-<<<<<<< HEAD
-	max := benchmarks[len(benchmarks)-1]
-
-	head := makeHead()
-	subs := make([]*subT, 0, max)
-
-	for i := 0; i < max; i++ {
-		name := fmt.Sprintf("policy%d", i)
-		nn := NewSub(name, "", 0)
-		subs = append(subs, nn)
-	}
-
-=======
->>>>>>> fea51062
 	for _, bm := range benchmarks {
 		b.Run(fmt.Sprintf("%d", bm), func(b *testing.B) {
 			b.StopTimer()
 			subs := make([]*subT, 0, bm)
 			for i := 0; i < bm; i++ {
 				name := fmt.Sprintf("policy%d", i)
-				nn := NewSub(name, "", 0, 0)
+				nn := NewSub(name, "", 0)
 				subs = append(subs, nn)
 			}
 
