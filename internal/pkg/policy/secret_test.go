// Copyright Elasticsearch B.V. and/or licensed to Elasticsearch B.V. under one
// or more contributor license agreements. Licensed under the Elastic License;
// you may not use this file except in compliance with the Elastic License.

//go:build !integration

package policy

import (
	"context"
	"testing"

	"github.com/elastic/fleet-server/v7/internal/pkg/model"
	ftesting "github.com/elastic/fleet-server/v7/internal/pkg/testing"

	"github.com/stretchr/testify/assert"
)

func TestReplaceSecretRef(t *testing.T) {
	secretRefs := map[string]string{
		"abcd": "value1",
	}
	val := replaceSecretRef("$co.elastic.secret{abcd}", secretRefs)
	assert.Equal(t, "value1", val)
}

func TestReplaceSecretRefPartial(t *testing.T) {
	secretRefs := map[string]string{
		"abcd": "value1",
	}
	val := replaceSecretRef("partial $co.elastic.secret{abcd}", secretRefs)
	assert.Equal(t, "partial value1", val)
}

func TestReplaceSecretRefPartial2(t *testing.T) {
	secretRefs := map[string]string{
		"abcd": "http://localhost",
	}
	val := replaceSecretRef("$co.elastic.secret{abcd}/services", secretRefs)
	assert.Equal(t, "http://localhost/services", val)
}

func TestReplaceSecretRefNotASecret(t *testing.T) {
	secretRefs := map[string]string{
		"abcd": "value1",
	}
	val := replaceSecretRef("abcd", secretRefs)
	assert.Equal(t, "abcd", val)
}

func TestReplaceSecretRefNotFound(t *testing.T) {
	secretRefs := map[string]string{
		"abcd": "value1",
	}
	val := replaceSecretRef("$co.elastic.secret{other}", secretRefs)
	assert.Equal(t, "$co.elastic.secret{other}", val)
}

func TestGetSecretValues(t *testing.T) {
<<<<<<< HEAD
	secretRefsJSON := []SecretReference{{ID: "ref1"}, {ID: "ref2"}}
	bulker := ftesting.NewMockBulk()

	secretRefs, _ := getSecretValues(context.TODO(), secretRefsJSON, bulker)
=======
	refs := []model.SecretReferencesItems{{ID: "ref1"}, {ID: "ref2"}}
	bulker := ftesting.NewMockBulk()

	secretRefs, _ := getSecretValues(context.TODO(), refs, bulker)
>>>>>>> 08318370

	expectedRefs := map[string]string{
		"ref1": "ref1_value",
		"ref2": "ref2_value",
	}
	assert.Equal(t, expectedRefs, secretRefs)
}

func TestGetPolicyInputsWithSecretsAndStreams(t *testing.T) {
	refs := []model.SecretReferencesItems{{ID: "ref1"}, {ID: "ref2"}, {ID: "ref3"}}
	inputs := []map[string]interface{}{
		{"id": "input1", "package_var_secret": "$co.elastic.secret{ref1}",
			"input_var_secret": "$co.elastic.secret{ref2}"},
		{"id": "input2", "streams": []interface{}{
			map[string]interface{}{
				"id":                 "stream1",
				"package_var_secret": "$co.elastic.secret{ref1}",
				"input_var_secret":   "$co.elastic.secret{ref2}",
				"stream_var_secret":  "$co.elastic.secret{ref3}",
			},
		}},
	}
	pData := model.PolicyData{
		SecretReferences: refs,
		Inputs:           inputs,
	}
	bulker := ftesting.NewMockBulk()
	expectedStream := map[string]interface{}{
		"id":                 "stream1",
		"package_var_secret": "ref1_value",
		"input_var_secret":   "ref2_value",
		"stream_var_secret":  "ref3_value",
	}
	expectedResult := []map[string]interface{}{
		{"id": "input1", "package_var_secret": "ref1_value",
			"input_var_secret": "ref2_value"},
		{"id": "input2", "streams": []interface{}{expectedStream}},
	}

	result, _ := getPolicyInputsWithSecrets(context.TODO(), &pData, bulker)

	assert.Equal(t, expectedResult, result)
	assert.Nil(t, pData.SecretReferences)
}

func TestGetPolicyInputsNoopWhenNoSecrets(t *testing.T) {
	inputs := []map[string]interface{}{
		{"id": "input1"},
		{"id": "input2", "streams": []interface{}{
			map[string]interface{}{
				"id": "stream1",
			},
		}},
	}
	pData := model.PolicyData{
		Inputs: inputs,
	}
	bulker := ftesting.NewMockBulk()
	expectedStream := map[string]interface{}{
		"id": "stream1",
	}
	expectedResult := []map[string]interface{}{
		{"id": "input1"},
		{"id": "input2", "streams": []interface{}{expectedStream}},
	}

	result, _ := getPolicyInputsWithSecrets(context.TODO(), &pData, bulker)

	assert.Equal(t, expectedResult, result)
}<|MERGE_RESOLUTION|>--- conflicted
+++ resolved
@@ -57,17 +57,10 @@
 }
 
 func TestGetSecretValues(t *testing.T) {
-<<<<<<< HEAD
-	secretRefsJSON := []SecretReference{{ID: "ref1"}, {ID: "ref2"}}
-	bulker := ftesting.NewMockBulk()
-
-	secretRefs, _ := getSecretValues(context.TODO(), secretRefsJSON, bulker)
-=======
 	refs := []model.SecretReferencesItems{{ID: "ref1"}, {ID: "ref2"}}
 	bulker := ftesting.NewMockBulk()
 
 	secretRefs, _ := getSecretValues(context.TODO(), refs, bulker)
->>>>>>> 08318370
 
 	expectedRefs := map[string]string{
 		"ref1": "ref1_value",
