--- conflicted
+++ resolved
@@ -148,11 +148,6 @@
 	t.Run("Permission hash != Agent Permission Hash need to regenerate permissions", func(t *testing.T) {
 		logger := testlog.SetLogger(t)
 		bulker := ftesting.NewMockBulk()
-<<<<<<< HEAD
-		bulker.On("Update", mock.Anything, mock.Anything, mock.Anything, mock.Anything, mock.Anything).Return(nil).Once()
-		bulker.On("APIKeyCreate", mock.Anything, mock.Anything, mock.Anything, mock.Anything, mock.Anything).Return(&bulk.APIKey{ID: "abc", Key: "new-key"}, nil).Once() //nolint:govet // test case
-=======
->>>>>>> 1bcfb9e1
 
 		oldAPIKey := bulk.APIKey{ID: "test_id", Key: "EXISTING-KEY"}
 		wantAPIKey := bulk.APIKey{ID: "test_id", Key: "EXISTING-KEY"}
@@ -221,12 +216,6 @@
 	t.Run("Generate API Key on new Agent", func(t *testing.T) {
 		logger := testlog.SetLogger(t)
 		bulker := ftesting.NewMockBulk()
-<<<<<<< HEAD
-		bulker.On("Update", mock.Anything, mock.Anything, mock.Anything, mock.Anything, mock.Anything).Return(nil).Once()
-		bulker.On("APIKeyCreate", mock.Anything, mock.Anything, mock.Anything, mock.Anything, mock.Anything).Return(&bulk.APIKey{ID: "abc", Key: "new-key"}, nil).Once() //nolint:govet // test case
-
-		po := PolicyOutput{
-=======
 		bulker.On("Update",
 			mock.Anything, mock.Anything, mock.Anything, mock.Anything, mock.Anything).
 			Return(nil).Once()
@@ -236,7 +225,6 @@
 			Return(&apiKey, nil).Once()
 
 		output := Output{
->>>>>>> 1bcfb9e1
 			Type: OutputTypeElasticsearch,
 			Name: "test output",
 			Role: &RoleT{
