// Copyright Elasticsearch B.V. and/or licensed to Elasticsearch B.V. under one
// or more contributor license agreements. Licensed under the Elastic License;
// you may not use this file except in compliance with the Elastic License.

package api

import (
	"context"
	"encoding/json"
	"errors"
	"net/http"
	"time"

	"github.com/elastic/elastic-agent-client/v7/pkg/client"
	"github.com/elastic/fleet-server/v7/internal/pkg/apikey"
	"github.com/elastic/fleet-server/v7/internal/pkg/build"
	"github.com/elastic/fleet-server/v7/internal/pkg/bulk"
	"github.com/elastic/fleet-server/v7/internal/pkg/cache"
	"github.com/elastic/fleet-server/v7/internal/pkg/config"
	"github.com/elastic/fleet-server/v7/internal/pkg/logger"
	"github.com/julienschmidt/httprouter"

	"github.com/rs/zerolog"
	"github.com/rs/zerolog/log"
)

const (
	kStatusMod = "status"
)

type AuthFunc func(*http.Request) (*apikey.APIKey, error)

type StatusT struct {
	cfg    *config.Server
	bulk   bulk.Bulk
	cache  cache.Cache
	authfn AuthFunc
}

type OptFunc func(*StatusT)

func NewStatusT(cfg *config.Server, bulker bulk.Bulk, cache cache.Cache, opts ...OptFunc) *StatusT {
	st := &StatusT{
		cfg:   cfg,
		bulk:  bulker,
		cache: cache,
	}
	st.authfn = st.authenticate

	for _, opt := range opts {
		opt(st)
	}
	return st
}

func (st StatusT) authenticate(r *http.Request) (*apikey.APIKey, error) {
	// This authenticates that the provided API key exists and is enabled.
	// WARNING: This does not validate that the api key is valid for the Fleet Domain.
	// An additional check must be executed to validate it is not a random api key.
	// This check is sufficient for the purposes of this API
	return authAPIKey(r, st.bulk, st.cache)
}

<<<<<<< HEAD
func (st StatusT) handleStatus(_ *zerolog.Logger, r *http.Request, rt *Router) (resp StatusResponse, state client.UnitState, err error) {
	limitF, err := st.limit.Acquire()
	// When failing to acquire a limiter send an error response.
	if err != nil {
		return
	}
	defer limitF()

=======
func (st StatusT) handleStatus(_ *zerolog.Logger, r *http.Request, rt *Router) (resp StatusResponse, status proto.StateObserved_Status) {
>>>>>>> 1bcfb9e1
	authed := true
	if _, aerr := st.authfn(r); aerr != nil {
		log.Debug().Err(aerr).Msg("unauthenticated status request, return short status response only")
		authed = false
	}

	state = rt.sm.State()
	resp = StatusResponse{
		Name:   build.ServiceName,
		Status: state.String(),
	}

	if authed {
		resp.Version = &StatusResponseVersion{
			Number:    rt.bi.Version,
			BuildHash: rt.bi.Commit,
			BuildTime: rt.bi.BuildTime.Format(time.RFC3339),
		}
	}

<<<<<<< HEAD
	return resp, state, nil
=======
	return resp, status
>>>>>>> 1bcfb9e1

}

func (rt *Router) handleStatus(w http.ResponseWriter, r *http.Request, _ httprouter.Params) {
	start := time.Now()
	reqID := r.Header.Get(logger.HeaderRequestID)

	zlog := log.With().
		Str(ECSHTTPRequestID, reqID).
		Str("mod", kStatusMod).
		Logger()

<<<<<<< HEAD
	resp, state, err := rt.st.handleStatus(&zlog, r, &rt)
	if err != nil {
		cntStatus.IncError(err)
		resp := NewHTTPErrResp(err)

		zlog.WithLevel(resp.Level).
			Err(err).
			Int(ECSHTTPResponseCode, resp.StatusCode).
			Int64(ECSEventDuration, time.Since(start).Nanoseconds()).
			Msg("fail status")

		if rerr := resp.Write(w); rerr != nil {
			zlog.Error().Err(rerr).Msg("fail writing error response")
		}
		return
	}
=======
	resp, status := rt.st.handleStatus(&zlog, r, rt)
>>>>>>> 1bcfb9e1

	data, err := json.Marshal(&resp)
	if err != nil {
		code := http.StatusInternalServerError
		zlog.Error().Err(err).Int(ECSHTTPResponseCode, code).
			Int64(ECSEventDuration, time.Since(start).Nanoseconds()).Msg("fail status")
		http.Error(w, "", code)
		return
	}

	code := http.StatusServiceUnavailable
	if state == client.UnitStateDegraded || state == client.UnitStateHealthy {
		code = http.StatusOK
	}
	w.WriteHeader(code)

	var nWritten int
	if nWritten, err = w.Write(data); err != nil {
		if !errors.Is(err, context.Canceled) {
			zlog.Error().Err(err).Int(ECSHTTPResponseCode, code).
				Int64(ECSEventDuration, time.Since(start).Nanoseconds()).Msg("fail status")
		}
	}

	cntStatus.bodyOut.Add(uint64(nWritten))
	zlog.Debug().
		Int(ECSHTTPResponseBodyBytes, nWritten).
		Int64(ECSEventDuration, time.Since(start).Nanoseconds()).
		Msg("ok status")
}<|MERGE_RESOLUTION|>--- conflicted
+++ resolved
@@ -61,18 +61,7 @@
 	return authAPIKey(r, st.bulk, st.cache)
 }
 
-<<<<<<< HEAD
-func (st StatusT) handleStatus(_ *zerolog.Logger, r *http.Request, rt *Router) (resp StatusResponse, state client.UnitState, err error) {
-	limitF, err := st.limit.Acquire()
-	// When failing to acquire a limiter send an error response.
-	if err != nil {
-		return
-	}
-	defer limitF()
-
-=======
-func (st StatusT) handleStatus(_ *zerolog.Logger, r *http.Request, rt *Router) (resp StatusResponse, status proto.StateObserved_Status) {
->>>>>>> 1bcfb9e1
+func (st StatusT) handleStatus(_ *zerolog.Logger, r *http.Request, rt *Router) (resp StatusResponse, state client.UnitState) {
 	authed := true
 	if _, aerr := st.authfn(r); aerr != nil {
 		log.Debug().Err(aerr).Msg("unauthenticated status request, return short status response only")
@@ -93,12 +82,7 @@
 		}
 	}
 
-<<<<<<< HEAD
-	return resp, state, nil
-=======
-	return resp, status
->>>>>>> 1bcfb9e1
-
+	return resp, state
 }
 
 func (rt *Router) handleStatus(w http.ResponseWriter, r *http.Request, _ httprouter.Params) {
@@ -110,26 +94,7 @@
 		Str("mod", kStatusMod).
 		Logger()
 
-<<<<<<< HEAD
-	resp, state, err := rt.st.handleStatus(&zlog, r, &rt)
-	if err != nil {
-		cntStatus.IncError(err)
-		resp := NewHTTPErrResp(err)
-
-		zlog.WithLevel(resp.Level).
-			Err(err).
-			Int(ECSHTTPResponseCode, resp.StatusCode).
-			Int64(ECSEventDuration, time.Since(start).Nanoseconds()).
-			Msg("fail status")
-
-		if rerr := resp.Write(w); rerr != nil {
-			zlog.Error().Err(rerr).Msg("fail writing error response")
-		}
-		return
-	}
-=======
-	resp, status := rt.st.handleStatus(&zlog, r, rt)
->>>>>>> 1bcfb9e1
+	resp, state := rt.st.handleStatus(&zlog, r, rt)
 
 	data, err := json.Marshal(&resp)
 	if err != nil {
