--- conflicted
+++ resolved
@@ -68,11 +68,7 @@
 
 			if !a.isVersionSupported(headerValue) {
 				w.Header().Add(ElasticAPIVersionHeader, a.defaultVersion)
-<<<<<<< HEAD
-				ErrorResp(w, r, fmt.Errorf("received \"%s\", is not supported. supported versions are: %s %w", headerValue, strings.Join(a.supportedVersions, ", "), ErrUnsupportedAPIVersion))
-=======
-				ErrorResp(w, r, fmt.Errorf("received %q, is not supported. supported versions are: [%s] %w", headerValue, strings.Join(a.supportedVersions, ", "), ErrInvalidAPIVersionFormat))
->>>>>>> fb91afe2
+				ErrorResp(w, r, fmt.Errorf("received %q, is not supported. supported versions are: [%s] %w", headerValue, strings.Join(a.supportedVersions, ", "), ErrUnsupportedAPIVersion))
 				return
 			}
 			w.Header().Add(ElasticAPIVersionHeader, headerValue)
