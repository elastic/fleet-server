// Copyright Elasticsearch B.V. and/or licensed to Elasticsearch B.V. under one
// or more contributor license agreements. Licensed under the Elastic License;
// you may not use this file except in compliance with the Elastic License.

package api

import (
	"encoding/json"
	"errors"
	"net/http"

	"github.com/elastic/fleet-server/v7/internal/pkg/es"
)

const (
	AgentActionSavedObjectType = "fleet-agent-actions"
)

const (
	TypePolicyChange = "POLICY_CHANGE"
	TypeUnenroll     = "UNENROLL"
	TypeUpgrade      = "UPGRADE"
)

const kFleetAccessRolesJSON = `
{
	"fleet-apikey-access": {
		"cluster": [],
		"applications": [{
			"application": "fleet",
			"privileges": ["no-privileges"],
			"resources": ["*"]
		}]
	}
}
`

// AgentAction details agent action payload
// Wrong: no AAD;
// This defeats the signature check;
// can copy from one to another and will dispatch.
type AgentAction struct {
	AgentID   string `json:"agent_id"`
	Type      string `json:"type"`
	SentAt    string `json:"sent_at"`
	CreatedAt string `json:"created_at"`
	Data      string `json:"data" saved:"encrypt"`
}

type EnrollRequest struct {
	Type     string `json:"type"`
	SharedID string `json:"shared_id"`
	Meta     struct {
		User  json.RawMessage `json:"user_provided"`
		Local json.RawMessage `json:"local"`
		Tags  []string        `json:"tags"`
	} `json:"metadata"`
}

type EnrollResponseItem struct {
	ID             string          `json:"id"`
	Active         bool            `json:"active"`
	PolicyID       string          `json:"policy_id"`
	Type           string          `json:"type"`
	EnrolledAt     string          `json:"enrolled_at"`
	UserMeta       json.RawMessage `json:"user_provided_metadata"`
	LocalMeta      json.RawMessage `json:"local_metadata"`
	Actions        []interface{}   `json:"actions"`
	AccessAPIKeyID string          `json:"access_api_key_id"`
	AccessAPIKey   string          `json:"access_api_key"`
	Status         string          `json:"status"`
	Tags           []string        `json:"tags"`
}

type EnrollResponse struct {
	Action string             `json:"action"`
	Item   EnrollResponseItem `json:"item"`
}

type CheckinRequest struct {
<<<<<<< HEAD
	Status     string          `json:"status"`
	AckToken   string          `json:"ack_token,omitempty"`
	Events     []Event         `json:"events"`
	LocalMeta  json.RawMessage `json:"local_metadata"`
	Message    string          `json:"message"`              // V2 Agent message
	Components json.RawMessage `json:"components,omitempty"` // V2 Agent components
=======
	Status    string          `json:"status"`
	Message   string          `json:"message"`
	AckToken  string          `json:"ack_token,omitempty"`
	LocalMeta json.RawMessage `json:"local_metadata"`
>>>>>>> 1bcfb9e1
}

type CheckinResponse struct {
	AckToken string       `json:"ack_token,omitempty"`
	Action   string       `json:"action"`
	Actions  []ActionResp `json:"actions,omitempty"`
}

type AckRequest struct {
	Events []Event `json:"events"`
}

type AckResponseItem struct {
	Status  int    `json:"status"`
	Message string `json:"message,omitempty"`
}

type AckResponse struct {
	Action string            `json:"action"`
	Errors bool              `json:"errors,omitempty"` // indicates that some of the events in the ack request failed
	Items  []AckResponseItem `json:"items,omitempty"`
}

func NewAckResponse(size int) AckResponse {
	return AckResponse{
		Action: "acks",
		Items:  make([]AckResponseItem, size),
	}
}

func (a *AckResponse) setMessage(pos int, status int, message string) {
	if status != http.StatusOK {
		a.Errors = true
	}
	a.Items[pos].Status = status
	a.Items[pos].Message = message
}

func (a *AckResponse) SetResult(pos int, status int) {
	a.setMessage(pos, status, http.StatusText(status))
}

func (a *AckResponse) SetError(pos int, err error) {
	var esErr *es.ErrElastic
	if errors.As(err, &esErr) {
		a.setMessage(pos, esErr.Status, esErr.Reason)
	} else {
		a.SetResult(pos, http.StatusInternalServerError)
	}
}

type ActionResp struct {
	AgentID    string      `json:"agent_id"`
	CreatedAt  string      `json:"created_at"`
	StartTime  string      `json:"start_time,omitempty"`
	Expiration string      `json:"expiration,omitempty"`
	Data       interface{} `json:"data"`
	ID         string      `json:"id"`
	Type       string      `json:"type"`
	InputType  string      `json:"input_type"`
	Timeout    int64       `json:"timeout,omitempty"`
}

type Event struct {
	Type            string          `json:"type"`
	SubType         string          `json:"subtype"`
	AgentID         string          `json:"agent_id"`
	ActionID        string          `json:"action_id"`
	ActionInputType string          `json:"action_input_type"`
	PolicyID        string          `json:"policy_id"`
	StreamID        string          `json:"stream_id"`
	Timestamp       string          `json:"timestamp"`
	Message         string          `json:"message"`
	Payload         json.RawMessage `json:"payload,omitempty"`
	StartedAt       string          `json:"started_at"`
	CompletedAt     string          `json:"completed_at"`
	ActionData      json.RawMessage `json:"action_data,omitempty"`
	ActionResponse  json.RawMessage `json:"action_response,omitempty"`
	Data            json.RawMessage `json:"data,omitempty"`
	Error           string          `json:"error,omitempty"`
}

type StatusResponseVersion struct {
	Number    string `json:"number,omitempty"`
	BuildHash string `json:"build_hash,omitempty"`
	BuildTime string `json:"build_time,omitempty"`
}

type StatusResponse struct {
	Name    string                 `json:"name"`
	Status  string                 `json:"status"`
	Version *StatusResponseVersion `json:"version,omitempty"`
}<|MERGE_RESOLUTION|>--- conflicted
+++ resolved
@@ -78,19 +78,11 @@
 }
 
 type CheckinRequest struct {
-<<<<<<< HEAD
 	Status     string          `json:"status"`
+	Message    string          `json:"message"`
 	AckToken   string          `json:"ack_token,omitempty"`
-	Events     []Event         `json:"events"`
 	LocalMeta  json.RawMessage `json:"local_metadata"`
-	Message    string          `json:"message"`              // V2 Agent message
-	Components json.RawMessage `json:"components,omitempty"` // V2 Agent components
-=======
-	Status    string          `json:"status"`
-	Message   string          `json:"message"`
-	AckToken  string          `json:"ack_token,omitempty"`
-	LocalMeta json.RawMessage `json:"local_metadata"`
->>>>>>> 1bcfb9e1
+	Components json.RawMessage `json:"components,omitempty"`
 }
 
 type CheckinResponse struct {
