--- conflicted
+++ resolved
@@ -34,80 +34,7 @@
 	maxUploadTimer = 24 * time.Hour
 )
 
-<<<<<<< HEAD
 // FIXME Should we use the structs in openapi.gen.go instead of the generic ones? Will need to rework the uploader if we do
-=======
-func (rt Router) handleUploadStart(w http.ResponseWriter, r *http.Request, ps httprouter.Params) {
-	start := time.Now()
-	reqID := r.Header.Get(logger.HeaderRequestID)
-	zlog := log.With().
-		Str(ECSHTTPRequestID, reqID).
-		Logger()
-
-	// authentication occurs inside here
-	// to check that key agent ID matches the ID in the body payload yet-to-be unmarshalled
-	if err := rt.ut.handleUploadStart(&zlog, w, r); err != nil {
-		cntUplStart.IncError(err)
-		writeUploadError(err, w, zlog, start, "error initiating upload process")
-		return
-	}
-}
-
-func (rt Router) handleUploadChunk(w http.ResponseWriter, r *http.Request, ps httprouter.Params) {
-	start := time.Now()
-
-	id := ps.ByName("id")
-	chunkID := ps.ByName("num")
-
-	reqID := r.Header.Get(logger.HeaderRequestID)
-
-	zlog := log.With().
-		Str(LogAgentID, id).
-		Str(ECSHTTPRequestID, reqID).
-		Logger()
-
-	// simpler authentication check,  for high chunk throughput
-	// since chunk checksums must match transit hash
-	// AND optionally the initial hash, both having stricter auth checks
-	if _, err := rt.ut.authAPIKey(r, rt.bulker, rt.ut.cache); err != nil {
-		cntUplChunk.IncError(err)
-		writeUploadError(err, w, zlog, start, "authentication failure for chunk write")
-		return
-	}
-
-	chunkNum, err := strconv.Atoi(chunkID)
-	if err != nil {
-		writeUploadError(uploader.ErrInvalidChunkNum, w, zlog, start, "error parsing chunk index")
-		return
-	}
-	if err := rt.ut.handleUploadChunk(&zlog, w, r, id, chunkNum); err != nil {
-		writeUploadError(err, w, zlog, start, "error uploading chunk")
-		return
-	}
-}
-
-func (rt Router) handleUploadComplete(w http.ResponseWriter, r *http.Request, ps httprouter.Params) {
-	start := time.Now()
-
-	id := ps.ByName("id")
-
-	reqID := r.Header.Get(logger.HeaderRequestID)
-
-	zlog := log.With().
-		Str(LogAgentID, id).
-		Str(ECSHTTPRequestID, reqID).
-		Logger()
-
-	// authentication occurs inside here, to ensure key agent ID
-	// matches the same agent ID the operation started with
-	if err := rt.ut.handleUploadComplete(&zlog, w, r, id); err != nil {
-		cntUplEnd.IncError(err)
-		writeUploadError(err, w, zlog, start, "error finalizing upload")
-		return
-	}
-}
->>>>>>> 0eaef58c
-
 type UploadT struct {
 	bulker      bulk.Bulk
 	chunkClient *elasticsearch.Client
@@ -245,28 +172,4 @@
 		return err
 	}
 	return nil
-<<<<<<< HEAD
-=======
-}
-
-// helper function for doing all the error responsibilities
-// at the HTTP edge
-func writeUploadError(err error, w http.ResponseWriter, zlog zerolog.Logger, start time.Time, msg string) {
-	resp := NewHTTPErrResp(err)
-
-	zlog.WithLevel(resp.Level).
-		Err(err).
-		Int(ECSHTTPResponseCode, resp.StatusCode).
-		Int64(ECSEventDuration, time.Since(start).Nanoseconds()).
-		Msg(msg)
-	if e := resp.Write(w); e != nil {
-		zlog.Error().Err(e).Msg("failure writing error response")
-	}
-}
-
-type UploadCompleteRequest struct {
-	TransitHash struct {
-		SHA256 string `json:"sha256"`
-	} `json:"transithash"`
->>>>>>> 0eaef58c
 }