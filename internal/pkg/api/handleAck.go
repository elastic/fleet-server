// Copyright Elasticsearch B.V. and/or licensed to Elasticsearch B.V. under one
// or more contributor license agreements. Licensed under the Elastic License;
// you may not use this file except in compliance with the Elastic License.

package api

import (
	"bytes"
	"context"
	"encoding/json"
	"fmt"
	"io/ioutil"
	"net/http"
	"strconv"
	"strings"
	"time"

	"github.com/pkg/errors"

	"github.com/elastic/fleet-server/v7/internal/pkg/bulk"
	"github.com/elastic/fleet-server/v7/internal/pkg/cache"
	"github.com/elastic/fleet-server/v7/internal/pkg/config"
	"github.com/elastic/fleet-server/v7/internal/pkg/dl"
	"github.com/elastic/fleet-server/v7/internal/pkg/es"
	"github.com/elastic/fleet-server/v7/internal/pkg/limit"
	"github.com/elastic/fleet-server/v7/internal/pkg/logger"
	"github.com/elastic/fleet-server/v7/internal/pkg/model"
	"github.com/elastic/fleet-server/v7/internal/pkg/policy"
	"github.com/elastic/fleet-server/v7/internal/pkg/smap"
<<<<<<< HEAD
=======
	"github.com/pkg/errors"
>>>>>>> 46ac14ba

	"github.com/julienschmidt/httprouter"
	"github.com/rs/zerolog"
	"github.com/rs/zerolog/log"
)

type HTTPError struct {
	Status int
}

func (e *HTTPError) Error() string {
	return fmt.Sprintf("%d: %s", e.Status, http.StatusText(e.Status))
}

type AckT struct {
	cfg   *config.Server
	limit *limit.Limiter
	bulk  bulk.Bulk
	cache cache.Cache
}

func NewAckT(cfg *config.Server, bulker bulk.Bulk, cache cache.Cache) *AckT {
	log.Info().
		Interface("limits", cfg.Limits.AckLimit).
		Msg("Setting config ack_limits")

	return &AckT{
		cfg:   cfg,
		bulk:  bulker,
		cache: cache,
		limit: limit.NewLimiter(&cfg.Limits.AckLimit),
	}
}

func (rt Router) handleAcks(w http.ResponseWriter, r *http.Request, ps httprouter.Params) {
	start := time.Now()

	id := ps.ByName("id")

	reqID := r.Header.Get(logger.HeaderRequestID)

	zlog := log.With().
		Str(LogAgentID, id).
		Str(ECSHTTPRequestID, reqID).
		Logger()

	err := rt.ack.handleAcks(&zlog, w, r, id)

	if err != nil {
		cntAcks.IncError(err)
		resp := NewHTTPErrResp(err)

		zlog.WithLevel(resp.Level).
			Err(err).
			Int(ECSHTTPResponseCode, resp.StatusCode).
			Int64(ECSEventDuration, time.Since(start).Nanoseconds()).
			Msg("fail ACK")

		if err := resp.Write(w); err != nil {
			zlog.Error().Err(err).Msg("fail writing error response")
		}
	}
}

func (ack *AckT) handleAcks(zlog *zerolog.Logger, w http.ResponseWriter, r *http.Request, id string) error {
	limitF, err := ack.limit.Acquire()
	if err != nil {
		return err
	}
	defer limitF()

	agent, err := authAgent(r, &id, ack.bulk, ack.cache)
	if err != nil {
		return err
	}

	// Pointer is passed in to allow UpdateContext by child function
	zlog.UpdateContext(func(ctx zerolog.Context) zerolog.Context {
		return ctx.Str(LogAccessAPIKeyID, agent.AccessAPIKeyID)
	})

	// Metrics; serenity now.
	dfunc := cntAcks.IncStart()
	defer dfunc()

	return ack.processRequest(*zlog, w, r, agent)
}

func (ack *AckT) processRequest(zlog zerolog.Logger, w http.ResponseWriter, r *http.Request, agent *model.Agent) error {

	body := r.Body

	// Limit the size of the body to prevent malicious agent from exhausting RAM in server
	if ack.cfg.Limits.AckLimit.MaxBody > 0 {
		body = http.MaxBytesReader(w, body, ack.cfg.Limits.AckLimit.MaxBody)
	}

	raw, err := ioutil.ReadAll(body)
	if err != nil {
		return errors.Wrap(err, "handleAcks read body")
	}

	cntAcks.bodyIn.Add(uint64(len(raw)))

	var req AckRequest
	if err := json.Unmarshal(raw, &req); err != nil {
		return errors.Wrap(err, "handleAcks unmarshal")
	}

	zlog.Trace().RawJSON("raw", raw).Msg("Ack request")

	zlog = zlog.With().Int("nEvents", len(req.Events)).Logger()

	resp, err := ack.handleAckEvents(r.Context(), zlog, agent, req.Events)
	if err != nil {
		var herr *HTTPError
		if errors.As(err, &herr) {
			w.WriteHeader(herr.Status)
		} else {
			// Non-HTTP error will be handled at higher level
			return err
		}
	}

	// Always write response body even if the error HTTP status code was set
	data, err := json.Marshal(&resp)
	if err != nil {
		return errors.Wrap(err, "handleAcks marshal response")
	}

	var nWritten int
	if nWritten, err = w.Write(data); err != nil {
		return err
	}

	cntAcks.bodyOut.Add(uint64(nWritten))

	return nil
}

func eventToActionResult(agentID string, ev Event) (acr model.ActionResult) {
	return model.ActionResult{
		ActionID:        ev.ActionID,
		AgentID:         agentID,
		ActionInputType: ev.ActionInputType,
		StartedAt:       ev.StartedAt,
		CompletedAt:     ev.CompletedAt,
		ActionData:      ev.ActionData,
		ActionResponse:  ev.ActionResponse,
		Data:            ev.Data,
		Error:           ev.Error,
	}
}

// handleAckEvents can return:
// 1. AckResponse and nil error, when the whole request is successful
// 2. AckResponse and non-nil error, when the request items had errors
func (ack *AckT) handleAckEvents(ctx context.Context, zlog zerolog.Logger, agent *model.Agent, events []Event) (AckResponse, error) {
	var policyAcks []string

	var policyIdxs []int
	var unenrollIdxs []int

	res := NewAckResponse(len(events))

	// Error collects the largest error HTTP Status code from all acked events
	httpErr := HTTPError{http.StatusOK}

	setResult := func(pos, status int) {
		if status > httpErr.Status {
			httpErr.Status = status
		}
		res.SetResult(pos, status)
	}

	setError := func(pos int, err error) {
		var esErr *es.ErrElastic
		if errors.As(err, &esErr) {
			setResult(pos, esErr.Status)
		} else {
			setResult(pos, http.StatusInternalServerError)
		}
		res.SetError(pos, err)
	}

	for n, ev := range events {
		log := zlog.With().
			Str("actionType", ev.Type).
			Str("actionSubType", ev.SubType).
			Str("actionId", ev.ActionID).
			Str("agentId", ev.AgentID).
			Str("timestamp", ev.Timestamp).
			Int("n", n).Logger()

		log.Info().Msg("ack event")

		// Check agent id mismatch
		if ev.AgentID != "" && ev.AgentID != agent.Id {
			log.Error().Msg("agent id mismatch")
			setResult(n, http.StatusBadRequest)
			continue
		}

		// Check if this is the policy change ack
		// The policy change acks are handled after actions
		if strings.HasPrefix(ev.ActionID, "policy:") {
			if ev.Error == "" {
				// only added if no error on action
				policyAcks = append(policyAcks, ev.ActionID)
				policyIdxs = append(policyIdxs, n)
			}
			// Set OK status, this can be overwritten in case of the errors later when the policy change events acked
			setResult(n, http.StatusOK)
			continue
		}

		// Process non-policy change actions
		// Find matching action by action ID
		action, ok := ack.cache.GetAction(ev.ActionID)
		if !ok {
			// Find action by ID
			actions, err := dl.FindAction(ctx, ack.bulk, ev.ActionID)
			if err != nil {
				log.Error().Err(err).Msg("find action")
				setError(n, err)
				continue
			}

			// Set 404 if action is not found. The agent can retry it later.
			if len(actions) == 0 {
				log.Error().Msg("no matching action")
				setResult(n, http.StatusNotFound)
				continue
			}
			action = actions[0]
			ack.cache.SetAction(action)
		}

		// Convert ack event to action result document
		acr := eventToActionResult(agent.Id, ev)

		// Save action result document
		if _, err := dl.CreateActionResult(ctx, ack.bulk, acr); err != nil {
			setError(n, err)
			log.Error().Err(err).Msg("create action result")
			continue
		}

		// Set OK result
		// The unenroll and upgrade acks might overwrite it later
		setResult(n, http.StatusOK)

		if ev.Error == "" {
			if action.Type == TypeUnenroll {
				unenrollIdxs = append(unenrollIdxs, n)
			} else if action.Type == TypeUpgrade {
				if err := ack.handleUpgrade(ctx, zlog, agent); err != nil {
					setError(n, err)
					log.Error().Err(err).Msg("handle upgrade event")
					continue
				}
			}
		}
	}

	// Process policy acks
	if len(policyAcks) > 0 {
		if err := ack.handlePolicyChange(ctx, zlog, agent, policyAcks...); err != nil {
			for _, idx := range policyIdxs {
				setError(idx, err)
			}
		}
	}

	// Process unenroll acks
	if len(unenrollIdxs) > 0 {
		if err := ack.handleUnenroll(ctx, zlog, agent); err != nil {
			log.Error().Err(err).Msg("handle unenroll event")
			// Set errors for each unenroll event
			for _, idx := range unenrollIdxs {
				setError(idx, err)
			}
		}
	}

	// Return both the data and error code
	if httpErr.Status > http.StatusOK {
		return res, &httpErr
	}
	return res, nil
}

func (ack *AckT) handlePolicyChange(ctx context.Context, zlog zerolog.Logger, agent *model.Agent, actionIds ...string) error {
	// If more than one, pick the winner;
	// 0) Correct policy id
	// 1) Highest revision/coordinator number

	found := false
	currRev := agent.PolicyRevisionIdx
	currCoord := agent.PolicyCoordinatorIdx
	for _, a := range actionIds {
		rev, ok := policy.RevisionFromString(a)

		zlog.Debug().
			Str("agent.policyId", agent.PolicyID).
			Int64("agent.revisionIdx", currRev).
			Int64("agent.coordinatorIdx", currCoord).
			Str("rev.policyId", rev.PolicyID).
			Int64("rev.revisionIdx", rev.RevisionIdx).
			Int64("rev.coordinatorIdx", rev.CoordinatorIdx).
			Msg("ack policy revision")

		if ok && rev.PolicyID == agent.PolicyID &&
			(rev.RevisionIdx > currRev ||
				(rev.RevisionIdx == currRev && rev.CoordinatorIdx > currCoord)) {
			found = true
			currRev = rev.RevisionIdx
			currCoord = rev.CoordinatorIdx
		}
	}

	if !found {
		return nil
	}

<<<<<<< HEAD
	for _, output := range agent.Outputs {
		if output.Type != policy.OutputTypeElasticsearch {
			continue
		}

		err := ack.updateAPIKey(ctx,
			zlog,
			agent.Id,
			currRev, currCoord,
			agent.PolicyID,
			output.APIKeyID, output.PermissionsHash, output.ToRetireAPIKeyIds)
		if err != nil {
			return err
		}
	}

	return nil

}

func (ack *AckT) updateAPIKey(ctx context.Context,
	zlog zerolog.Logger,
	agentID string,
	currRev, currCoord int64,
	policyID, apiKeyID, permissionHash string,
	toRetireAPIKeyIDs []model.ToRetireAPIKeyIdsItems) error {

	if apiKeyID != "" {
		res, err := ack.bulk.APIKeyRead(ctx, apiKeyID, true)
		if err != nil {
			zlog.Error().
				Err(err).
				Str(LogAPIKeyID, apiKeyID).
				Msg("Failed to read API Key roles")
		} else {
			clean, removedRolesCount, err := cleanRoles(res.RoleDescriptors)
			if err != nil {
				zlog.Error().
					Err(err).
					RawJSON("roles", res.RoleDescriptors).
					Str(LogAPIKeyID, apiKeyID).
					Msg("Failed to cleanup roles")
			} else if removedRolesCount > 0 {
				if err := ack.bulk.APIKeyUpdate(ctx, apiKeyID, permissionHash, clean); err != nil {
					zlog.Error().Err(err).RawJSON("roles", clean).Str(LogAPIKeyID, apiKeyID).Msg("Failed to update API Key")
				} else {
					zlog.Debug().
						Str("hash.sha256", permissionHash).
						Str(LogAPIKeyID, apiKeyID).
						RawJSON("roles", clean).
						Int("removedRoles", removedRolesCount).
						Msg("Updating agent record to pick up reduced roles.")
				}
			}
=======
	if agent.DefaultAPIKeyID != "" {
		res, err := ack.bulk.APIKeyRead(ctx, agent.DefaultAPIKeyID, true)
		if err != nil {
			zlog.Error().
				Err(err).
				Str(LogAPIKeyID, agent.DefaultAPIKeyID).
				Msg("Failed to read API Key roles")
		} else {
			clean, removedRolesCount, err := cleanRoles(res.RoleDescriptors)
			if err != nil {
				zlog.Error().
					Err(err).
					RawJSON("roles", res.RoleDescriptors).
					Str(LogAPIKeyID, agent.DefaultAPIKeyID).
					Msg("Failed to cleanup roles")
			} else if removedRolesCount > 0 {
				if err := ack.bulk.APIKeyUpdate(ctx, agent.DefaultAPIKeyID, agent.PolicyOutputPermissionsHash, clean); err != nil {
					zlog.Error().Err(err).RawJSON("roles", clean).Str(LogAPIKeyID, agent.DefaultAPIKeyID).Msg("Failed to update API Key")
				} else {
					zlog.Debug().
						Str("hash.sha256", agent.PolicyOutputPermissionsHash).
						Str(LogAPIKeyID, agent.DefaultAPIKeyID).
						RawJSON("roles", clean).
						Int("removedRoles", removedRolesCount).
						Msg("Updating agent record to pick up reduced roles.")
				}
			}
		}
	}

	sz := len(agent.DefaultAPIKeyHistory)
	if sz > 0 {
		ids := make([]string, sz)
		for i := 0; i < sz; i++ {
			if agent.DefaultAPIKeyHistory[i].ID == agent.DefaultAPIKeyID {
				// already updated
				continue
			}
			ids[i] = agent.DefaultAPIKeyHistory[i].ID
		}
		log.Info().Strs("ids", ids).Msg("Invalidate old API keys")
		if err := ack.bulk.APIKeyInvalidate(ctx, ids...); err != nil {
			log.Warn().Err(err).Strs("ids", ids).Msg("Failed to invalidate API keys")
>>>>>>> 46ac14ba
		}
		ack.invalidateAPIKeys(ctx, toRetireAPIKeyIDs, apiKeyID)
	}

	body := makeUpdatePolicyBody(
		policyID,
		currRev,
		currCoord,
	)

	err := ack.bulk.Update(
		ctx,
		dl.FleetAgents,
		agentID,
		body,
		bulk.WithRefresh(),
		bulk.WithRetryOnConflict(3),
	)

	zlog.Err(err).
<<<<<<< HEAD
		Str(LogPolicyID, policyID).
=======
		Str(LogPolicyID, agent.PolicyID).
>>>>>>> 46ac14ba
		Int64("policyRevision", currRev).
		Int64("policyCoordinator", currCoord).
		Msg("ack policy")

	return errors.Wrap(err, "handlePolicyChange update")
}

func cleanRoles(roles json.RawMessage) (json.RawMessage, int, error) {
	rr := smap.Map{}
	if err := json.Unmarshal(roles, &rr); err != nil {
		return nil, 0, errors.Wrap(err, "failed to unmarshal provided roles")
	}

	keys := make([]string, 0, len(rr))
	for k := range rr {
		if strings.HasSuffix(k, "-rdstale") {
			keys = append(keys, k)
		}
	}

	if len(keys) == 0 {
		return roles, 0, nil
	}

	for _, k := range keys {
		delete(rr, k)
	}

	r, err := json.Marshal(rr)
	return r, len(keys), errors.Wrap(err, "failed to marshal resulting role definition")
}

<<<<<<< HEAD
func (ack *AckT) invalidateAPIKeys(ctx context.Context, toRetireAPIKeyIDs []model.ToRetireAPIKeyIdsItems, skip string) {
	ids := make([]string, 0, len(toRetireAPIKeyIDs))
	for _, k := range toRetireAPIKeyIDs {
		if k.ID == skip || k.ID == "" {
			continue
		}
		ids = append(ids, k.ID)
	}

	if len(ids) > 0 {
		log.Info().Strs("fleet.policy.apiKeyIDsToRetire", ids).Msg("Invalidate old API keys")
		if err := ack.bulk.APIKeyInvalidate(ctx, ids...); err != nil {
			log.Info().Err(err).Strs("ids", ids).Msg("Failed to invalidate API keys")
		}
	}
}

=======
>>>>>>> 46ac14ba
func (ack *AckT) handleUnenroll(ctx context.Context, zlog zerolog.Logger, agent *model.Agent) error {
	apiKeys := agent.APIKeyIDs()
	if len(apiKeys) > 0 {
		zlog = zlog.With().Strs(LogAPIKeyID, apiKeys).Logger()

		if err := ack.bulk.APIKeyInvalidate(ctx, apiKeys...); err != nil {
			return errors.Wrap(err, "handleUnenroll invalidate apikey")
		}
	}

	now := time.Now().UTC().Format(time.RFC3339)
	doc := bulk.UpdateFields{
		dl.FieldActive:       false,
		dl.FieldUnenrolledAt: now,
		dl.FieldUpdatedAt:    now,
	}

	body, err := doc.Marshal()
	if err != nil {
		return errors.Wrap(err, "handleUnenroll marshal")
	}

	if err = ack.bulk.Update(ctx, dl.FleetAgents, agent.Id, body, bulk.WithRefresh()); err != nil {
		return errors.Wrap(err, "handleUnenroll update")
	}

	zlog.Info().Msg("ack unenroll")
	return nil
}

func (ack *AckT) handleUpgrade(ctx context.Context, zlog zerolog.Logger, agent *model.Agent) error {

	now := time.Now().UTC().Format(time.RFC3339)
	doc := bulk.UpdateFields{
		dl.FieldUpgradeStartedAt: nil,
		dl.FieldUpgradedAt:       now,
		dl.FieldUpgradeStatus:    "completed",
	}

	body, err := doc.Marshal()
	if err != nil {
		return errors.Wrap(err, "handleUpgrade marshal")
	}

	if err = ack.bulk.Update(ctx, dl.FleetAgents, agent.Id, body, bulk.WithRefresh()); err != nil {
		return errors.Wrap(err, "handleUpgrade update")
	}

	zlog.Info().
		Str("lastReportedVersion", agent.Agent.Version).
		Str("upgradedAt", now).
		Msg("ack upgrade")

	return nil
}

// Generate an update script that validates that the policy_id
// has not changed underneath us by an upstream process (Kibana or otherwise).
// We have a race condition where a user could have assigned a new policy to
// an agent while we were busy updating the old one.  A blind update to the
// agent record without a check could set the revision and coordIdx for the wrong
// policy.  This script should be coupled with a "retry_on_conflict" parameter
// to allow for *other* changes to the agent record while we running the script.
// (For example, say the background bulk check-in timestamp update task fires)
//
// WARNING: This assumes the input data is sanitized.

const kUpdatePolicyPrefix = `{"script":{"lang":"painless","source":"if (ctx._source.policy_id == params.id) {ctx._source.remove('default_api_key_history');ctx._source.` +
	dl.FieldPolicyRevisionIdx +
	` = params.rev;ctx._source.` +
	dl.FieldPolicyCoordinatorIdx +
	`= params.coord;ctx._source.` +
	dl.FieldUpdatedAt +
	` = params.ts;} else {ctx.op = \"noop\";}","params": {"id":"`

func makeUpdatePolicyBody(policyID string, newRev, coordIdx int64) []byte {

	var buf bytes.Buffer
	buf.Grow(410)

	//  Not pretty, but fast.
	buf.WriteString(kUpdatePolicyPrefix)
	buf.WriteString(policyID)
	buf.WriteString(`","rev":`)
	buf.WriteString(strconv.FormatInt(newRev, 10))
	buf.WriteString(`,"coord":`)
	buf.WriteString(strconv.FormatInt(coordIdx, 10))
	buf.WriteString(`,"ts":"`)
	buf.WriteString(time.Now().UTC().Format(time.RFC3339))
	buf.WriteString(`"}}}`)

	return buf.Bytes()
}<|MERGE_RESOLUTION|>--- conflicted
+++ resolved
@@ -19,7 +19,9 @@
 
 	"github.com/elastic/fleet-server/v7/internal/pkg/bulk"
 	"github.com/elastic/fleet-server/v7/internal/pkg/cache"
-	"github.com/elastic/fleet-server/v7/internal/pkg/config"
+	
+    
+    "github.com/elastic/fleet-server/v7/internal/pkg/config"
 	"github.com/elastic/fleet-server/v7/internal/pkg/dl"
 	"github.com/elastic/fleet-server/v7/internal/pkg/es"
 	"github.com/elastic/fleet-server/v7/internal/pkg/limit"
@@ -27,10 +29,6 @@
 	"github.com/elastic/fleet-server/v7/internal/pkg/model"
 	"github.com/elastic/fleet-server/v7/internal/pkg/policy"
 	"github.com/elastic/fleet-server/v7/internal/pkg/smap"
-<<<<<<< HEAD
-=======
-	"github.com/pkg/errors"
->>>>>>> 46ac14ba
 
 	"github.com/julienschmidt/httprouter"
 	"github.com/rs/zerolog"
@@ -356,7 +354,6 @@
 		return nil
 	}
 
-<<<<<<< HEAD
 	for _, output := range agent.Outputs {
 		if output.Type != policy.OutputTypeElasticsearch {
 			continue
@@ -411,51 +408,6 @@
 						Msg("Updating agent record to pick up reduced roles.")
 				}
 			}
-=======
-	if agent.DefaultAPIKeyID != "" {
-		res, err := ack.bulk.APIKeyRead(ctx, agent.DefaultAPIKeyID, true)
-		if err != nil {
-			zlog.Error().
-				Err(err).
-				Str(LogAPIKeyID, agent.DefaultAPIKeyID).
-				Msg("Failed to read API Key roles")
-		} else {
-			clean, removedRolesCount, err := cleanRoles(res.RoleDescriptors)
-			if err != nil {
-				zlog.Error().
-					Err(err).
-					RawJSON("roles", res.RoleDescriptors).
-					Str(LogAPIKeyID, agent.DefaultAPIKeyID).
-					Msg("Failed to cleanup roles")
-			} else if removedRolesCount > 0 {
-				if err := ack.bulk.APIKeyUpdate(ctx, agent.DefaultAPIKeyID, agent.PolicyOutputPermissionsHash, clean); err != nil {
-					zlog.Error().Err(err).RawJSON("roles", clean).Str(LogAPIKeyID, agent.DefaultAPIKeyID).Msg("Failed to update API Key")
-				} else {
-					zlog.Debug().
-						Str("hash.sha256", agent.PolicyOutputPermissionsHash).
-						Str(LogAPIKeyID, agent.DefaultAPIKeyID).
-						RawJSON("roles", clean).
-						Int("removedRoles", removedRolesCount).
-						Msg("Updating agent record to pick up reduced roles.")
-				}
-			}
-		}
-	}
-
-	sz := len(agent.DefaultAPIKeyHistory)
-	if sz > 0 {
-		ids := make([]string, sz)
-		for i := 0; i < sz; i++ {
-			if agent.DefaultAPIKeyHistory[i].ID == agent.DefaultAPIKeyID {
-				// already updated
-				continue
-			}
-			ids[i] = agent.DefaultAPIKeyHistory[i].ID
-		}
-		log.Info().Strs("ids", ids).Msg("Invalidate old API keys")
-		if err := ack.bulk.APIKeyInvalidate(ctx, ids...); err != nil {
-			log.Warn().Err(err).Strs("ids", ids).Msg("Failed to invalidate API keys")
->>>>>>> 46ac14ba
 		}
 		ack.invalidateAPIKeys(ctx, toRetireAPIKeyIDs, apiKeyID)
 	}
@@ -476,11 +428,7 @@
 	)
 
 	zlog.Err(err).
-<<<<<<< HEAD
 		Str(LogPolicyID, policyID).
-=======
-		Str(LogPolicyID, agent.PolicyID).
->>>>>>> 46ac14ba
 		Int64("policyRevision", currRev).
 		Int64("policyCoordinator", currCoord).
 		Msg("ack policy")
@@ -513,7 +461,6 @@
 	return r, len(keys), errors.Wrap(err, "failed to marshal resulting role definition")
 }
 
-<<<<<<< HEAD
 func (ack *AckT) invalidateAPIKeys(ctx context.Context, toRetireAPIKeyIDs []model.ToRetireAPIKeyIdsItems, skip string) {
 	ids := make([]string, 0, len(toRetireAPIKeyIDs))
 	for _, k := range toRetireAPIKeyIDs {
@@ -531,8 +478,6 @@
 	}
 }
 
-=======
->>>>>>> 46ac14ba
 func (ack *AckT) handleUnenroll(ctx context.Context, zlog zerolog.Logger, agent *model.Agent) error {
 	apiKeys := agent.APIKeyIDs()
 	if len(apiKeys) > 0 {
