--- conflicted
+++ resolved
@@ -394,12 +394,7 @@
 			Str("agent.policyId", agent.PolicyID).
 			Int64("agent.revisionIdx", currRev).
 			Str("rev.policyId", rev.PolicyID).
-<<<<<<< HEAD
-			Int64("rev.revisionIdx", rev.RevisionIdx).
-=======
 			Int64(logger.RevisionIdx, rev.RevisionIdx).
-			Int64(logger.CoordinatorIdx, rev.CoordinatorIdx).
->>>>>>> fea51062
 			Msg("ack policy revision")
 
 		if ok && rev.PolicyID == agent.PolicyID && rev.RevisionIdx > currRev {
