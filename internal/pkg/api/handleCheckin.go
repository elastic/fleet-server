--- conflicted
+++ resolved
@@ -375,7 +375,6 @@
 
 	respList := make([]Action, 0, sz)
 	for _, action := range actions {
-<<<<<<< HEAD
 		r := Action{
 			AgentId:   agentID,
 			CreatedAt: action.Timestamp,
@@ -393,28 +392,13 @@
 		if action.Timeout != 0 {
 			r.Timeout = &action.Timeout
 		}
-		respList = append(respList, r)
-=======
-		ar := ActionResp{
-			AgentID:    agentID,
-			CreatedAt:  action.Timestamp,
-			StartTime:  action.StartTime,
-			Expiration: action.Expiration,
-			Data:       action.Data,
-			ID:         action.ActionID,
-			Type:       action.Type,
-			InputType:  action.InputType,
-			Timeout:    action.Timeout,
-		}
-
 		if action.Signed != nil {
-			ar.Signed = &ActionRespSigned{
+			r.Signed = &ActionSignature{
 				Data:      action.Signed.Data,
 				Signature: action.Signed.Signature,
 			}
 		}
-		respList = append(respList, ar)
->>>>>>> 978f6fd6
+		respList = append(respList, r)
 	}
 
 	if sz > 0 {
@@ -427,11 +411,7 @@
 // A new policy exists for this agent.  Perform the following:
 //   - Generate and update default ApiKey if roles have changed.
 //   - Rewrite the policy for delivery to the agent injecting the key material.
-<<<<<<< HEAD
 func processPolicy(ctx context.Context, zlog zerolog.Logger, bulker bulk.Bulk, agentID string, pp *policy.ParsedPolicy) (*Action, error) {
-=======
-func processPolicy(ctx context.Context, zlog zerolog.Logger, bulker bulk.Bulk, agentID string, pp *policy.ParsedPolicy) (*ActionResp, error) {
->>>>>>> 978f6fd6
 	zlog = zlog.With().
 		Str("fleet.ctx", "processPolicy").
 		Int64("fleet.policyRevision", pp.Policy.RevisionIdx).
