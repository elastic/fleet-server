// Copyright Elasticsearch B.V. and/or licensed to Elasticsearch B.V. under one
// or more contributor license agreements. Licensed under the Elastic License;
// you may not use this file except in compliance with the Elastic License.

package api

import (
	"bytes"
	"compress/flate"
	"compress/gzip"
	"context"
	"encoding/json"
	"errors"
	"fmt"
	"io"
	"math/rand"
	"net/http"
	"reflect"
	"sync"
	"time"

	"github.com/elastic/fleet-server/v7/internal/pkg/action"
	"github.com/elastic/fleet-server/v7/internal/pkg/bulk"
	"github.com/elastic/fleet-server/v7/internal/pkg/cache"
	"github.com/elastic/fleet-server/v7/internal/pkg/checkin"
	"github.com/elastic/fleet-server/v7/internal/pkg/config"
	"github.com/elastic/fleet-server/v7/internal/pkg/dl"
	"github.com/elastic/fleet-server/v7/internal/pkg/model"
	"github.com/elastic/fleet-server/v7/internal/pkg/monitor"
	"github.com/elastic/fleet-server/v7/internal/pkg/policy"
	"github.com/elastic/fleet-server/v7/internal/pkg/sqn"

	"github.com/hashicorp/go-version"
	"github.com/miolini/datacounter"
	"github.com/rs/zerolog"

	"go.elastic.co/apm/module/apmhttp/v2"
	"go.elastic.co/apm/v2"
)

var (
	ErrAgentNotFound          = errors.New("agent not found")
	ErrNoPolicyOutput         = errors.New("output section not found")
	ErrFailInjectAPIKey       = errors.New("failure to inject api key")
	ErrInvalidUpgradeMetadata = errors.New("invalid upgrade metadata")
)

const (
	kEncodingGzip = "gzip"
)

// validActionTypes is a map of action.type and if they are valid
// unlisted or invalid types are removed with filterActions().
// action types should have a corresponding case in convertActionData.
var validActionTypes = map[string]bool{
	string(CANCEL):             true,
	string(INPUTACTION):        true,
	string(POLICYREASSIGN):     true,
	string(REQUESTDIAGNOSTICS): true,
	string(SETTINGS):           true,
	string(UNENROLL):           true,
	string(UPGRADE):            true,
}

type CheckinT struct {
	verCon version.Constraints
	cfg    *config.Server
	cache  cache.Cache
	bc     *checkin.Bulk
	pm     policy.Monitor
	gcp    monitor.GlobalCheckpointProvider
	ad     *action.Dispatcher
	tr     *action.TokenResolver

	// gwPool is a gzip.Writer pool intended to lower the amount of writers created when responding to checkin requests.
	// gzip.Writer allocations are expensive (~1.2MB each) and can exhaust an instance's memory if a lot of concurrent responses are sent (this occurs when a mass-action such as an upgrade is detected).
	// effectiveness of the pool is controlled by rate limiter configured through the limit.action_limit attribute.
	gwPool sync.Pool
	bulker bulk.Bulk
}

func NewCheckinT(
	verCon version.Constraints,
	cfg *config.Server,
	c cache.Cache,
	bc *checkin.Bulk,
	pm policy.Monitor,
	gcp monitor.GlobalCheckpointProvider,
	ad *action.Dispatcher,
	tr *action.TokenResolver,
	bulker bulk.Bulk,
) *CheckinT {
	ct := &CheckinT{
		verCon: verCon,
		cfg:    cfg,
		cache:  c,
		bc:     bc,
		pm:     pm,
		gcp:    gcp,
		ad:     ad,
		tr:     tr,
		gwPool: sync.Pool{
			New: func() any {
				zipper, err := gzip.NewWriterLevel(io.Discard, cfg.CompressionLevel)
				if err != nil {
					panic(err)
				}
				return zipper
			},
		},
		bulker: bulker,
	}

	return ct
}

func (ct *CheckinT) handleCheckin(zlog zerolog.Logger, w http.ResponseWriter, r *http.Request, id, userAgent string) error {
	start := time.Now()

	agent, err := authAgent(r, &id, ct.bulker, ct.cache)
	if err != nil {
		return err
	}

	zlog = zlog.With().Str(LogAccessAPIKeyID, agent.AccessAPIKeyID).Logger()
	ctx := zlog.WithContext(r.Context())
	r = r.WithContext(ctx)

	ver, err := validateUserAgent(r.Context(), zlog, userAgent, ct.verCon)
	if err != nil {
		return err
	}

	// Safely check if the agent version is different, return empty string otherwise
	newVer := agent.CheckDifferentVersion(ver)
	return ct.ProcessRequest(zlog, w, r, start, agent, newVer)
}

// validatedCheckin is a struct to wrap all the things that validateRequest returns.
type validatedCheckin struct {
	req     *CheckinRequest
	dur     time.Duration
	rawMeta []byte
	rawComp []byte
	seqno   sqn.SeqNo
}

func (ct *CheckinT) validateRequest(zlog zerolog.Logger, w http.ResponseWriter, r *http.Request, start time.Time, agent *model.Agent) (validatedCheckin, error) {
	span, ctx := apm.StartSpan(r.Context(), "validateRequest", "validate")
	defer span.End()

	body := r.Body
	// Limit the size of the body to prevent malicious agent from exhausting RAM in server
	if ct.cfg.Limits.CheckinLimit.MaxBody > 0 {
		body = http.MaxBytesReader(w, body, ct.cfg.Limits.CheckinLimit.MaxBody)
	}
	readCounter := datacounter.NewReaderCounter(body)

	var val validatedCheckin
	var req CheckinRequest
	decoder := json.NewDecoder(readCounter)
	if err := decoder.Decode(&req); err != nil {
		return val, fmt.Errorf("decode checkin request: %w", err)
	}
	cntCheckin.bodyIn.Add(readCounter.Count())

	var pDur time.Duration
	var err error
	if req.PollTimeout != nil {
		pDur, err = time.ParseDuration(*req.PollTimeout)
		if err != nil {
			return val, fmt.Errorf("poll_timeout cannot be parsed as duration: %w", err)
		}
	}

	pollDuration := ct.cfg.Timeouts.CheckinLongPoll
	// set the pollDuration if pDur parsed from poll_timeout was a non-zero value
	// sets timeout is set to max(1m, min(pDur-2m, max poll time))
	// sets the response write timeout to max(2m, timeout+1m)
	if pDur != time.Duration(0) {
		pollDuration = pDur - (2 * time.Minute)
		if pollDuration > ct.cfg.Timeouts.CheckinMaxPoll {
			pollDuration = ct.cfg.Timeouts.CheckinMaxPoll
		}
		if pollDuration < time.Minute {
			pollDuration = time.Minute
		}

		wTime := pollDuration + time.Minute
		rc := http.NewResponseController(w) //nolint:bodyclose // we are working with a ResponseWriter not a Respons
		if err := rc.SetWriteDeadline(start.Add(wTime)); err != nil {
			zlog.Warn().Err(err).Time("write_deadline", start.Add(wTime)).Msg("Unable to set checkin write deadline.")
		} else {
			zlog.Trace().Time("write_deadline", start.Add(wTime)).Msg("Request write deadline set.")
		}
	}
	zlog.Trace().Dur("pollDuration", pollDuration).Msg("Request poll duration set.")

	// Compare local_metadata content and update if different
	rawMeta, err := parseMeta(zlog, agent, &req)
	if err != nil {
		return val, err
	}

	// Compare agent_components content and update if different
	rawComponents, err := parseComponents(zlog, agent, &req)
	if err != nil {
		return val, err
	}

	// Resolve AckToken from request, fallback on the agent record
	seqno, err := ct.resolveSeqNo(ctx, zlog, req, agent)
	if err != nil {
		return val, err
	}

	return validatedCheckin{
		req:     &req,
		dur:     pollDuration,
		rawMeta: rawMeta,
		rawComp: rawComponents,
		seqno:   seqno,
	}, nil
}

func (ct *CheckinT) ProcessRequest(zlog zerolog.Logger, w http.ResponseWriter, r *http.Request, start time.Time, agent *model.Agent, ver string) error {
	validated, err := ct.validateRequest(zlog, w, r, start, agent)
	if err != nil {
		return err
	}
	req := validated.req
	pollDuration := validated.dur
	rawMeta := validated.rawMeta
	rawComponents := validated.rawComp
	seqno := validated.seqno

	// Handle upgrade details for agents using the new 8.11 upgrade details field of the checkin.
	// Older agents will communicate any issues with upgrades via the Ack endpoint.
	if err := ct.processUpgradeDetails(r.Context(), agent, req.UpgradeDetails); err != nil {
		return fmt.Errorf("failed to update upgrade_details: %w", err)
	}

	// Subscribe to actions dispatcher
	aSub := ct.ad.Subscribe(agent.Id, seqno)
	defer ct.ad.Unsubscribe(aSub)
	actCh := aSub.Ch()

	// Subscribe to policy manager for changes on PolicyId > policyRev
	sub, err := ct.pm.Subscribe(agent.Id, agent.PolicyID, agent.PolicyRevisionIdx, agent.PolicyCoordinatorIdx)
	if err != nil {
		return fmt.Errorf("subscribe policy monitor: %w", err)
	}
	defer func() {
		err := ct.pm.Unsubscribe(sub)
		if err != nil {
			zlog.Error().Err(err).Str("policy_id", agent.PolicyID).Msg("unable to unsubscribe from policy")
		}
	}()

	// Update check-in timestamp on timeout
	tick := time.NewTicker(ct.cfg.Timeouts.CheckinTimestamp)
	defer tick.Stop()

	setupDuration := time.Since(start)
	pollDuration, jitter := calcPollDuration(zlog, pollDuration, setupDuration, ct.cfg.Timeouts.CheckinJitter)

	zlog.Debug().
		Str("status", string(req.Status)).
		Str("seqNo", seqno.String()).
		Dur("setupDuration", setupDuration).
		Dur("jitter", jitter).
		Dur("pollDuration", pollDuration).
		Msg("checkin start long poll")

	// Chill out for a bit. Long poll.
	longPoll := time.NewTicker(pollDuration)
	defer longPoll.Stop()

	// Initial update on checkin, and any user fields that might have changed
	err = ct.bc.CheckIn(agent.Id, string(req.Status), req.Message, rawMeta, rawComponents, seqno, ver)
	if err != nil {
		zlog.Error().Err(err).Str("agent_id", agent.Id).Msg("checkin failed")
	}

	// Initial fetch for pending actions
	var (
		actions  []Action
		ackToken string
	)

	// Check agent pending actions first
	pendingActions, err := ct.fetchAgentPendingActions(r.Context(), seqno, agent.Id)
	if err != nil {
		return err
	}
	pendingActions = filterActions(zlog, agent.Id, pendingActions)
	actions, ackToken = convertActions(zlog, agent.Id, pendingActions)

	span, ctx := apm.StartSpan(r.Context(), "longPoll", "process")
	if len(actions) == 0 {
	LOOP:
		for {
			select {
			case <-ctx.Done():
				span.End()
				return ctx.Err()
			case acdocs := <-actCh:
				var acs []Action
				acdocs = filterActions(zlog, agent.Id, acdocs)
				acs, ackToken = convertActions(zlog, agent.Id, acdocs)
				actions = append(actions, acs...)
				break LOOP
			case policy := <-sub.Output():
				actionResp, err := processPolicy(ctx, zlog, ct.bulker, agent.Id, policy)
				if err != nil {
					span.End()
					return fmt.Errorf("processPolicy: %w", err)
				}
				actions = append(actions, *actionResp)
				break LOOP
			case <-longPoll.C:
				zlog.Trace().Msg("fire long poll")
				break LOOP
			case <-tick.C:
				err := ct.bc.CheckIn(agent.Id, string(req.Status), req.Message, nil, rawComponents, nil, ver)
				if err != nil {
					zlog.Error().Err(err).Str("agent_id", agent.Id).Msg("checkin failed")
				}
			}
		}
	}
	span.End()

	resp := CheckinResponse{
		AckToken: &ackToken,
		Action:   "checkin",
		Actions:  &actions,
	}

	return ct.writeResponse(zlog, w, r, agent, resp)
}

// processUpgradeDetails will verify and set the upgrade_details section of an agent document based on checkin value.
// if the agent doc and checkin details are both nil the method is a nop
// if the checkin upgrade_details is nil but there was a previous value in the agent doc, fleet-server treats it as a successful upgrade
// otherwise the details are validated; action_id is checked and upgrade_details.metadata is validated based on upgrade_details.state and the agent doc is updated.
func (ct *CheckinT) processUpgradeDetails(ctx context.Context, agent *model.Agent, details *UpgradeDetails) error {
	if details == nil {
		// nop if there are no checkin details, and the agent has no details
		if len(agent.UpgradeDetails) == 0 {
			return nil
		}
		span, ctx := apm.StartSpan(ctx, "Mark update complete", "update")
		span.Context.SetLabel("agent_id", agent.Agent.ID)
		defer span.End()
		// if the checkin had no details, but agent has details treat like a successful upgrade
		doc := bulk.UpdateFields{
			dl.FieldUpgradeDetails:   nil,
			dl.FieldUpgradeStartedAt: nil,
			dl.FieldUpgradeStatus:    nil,
			dl.FieldUpgradedAt:       time.Now().UTC().Format(time.RFC3339),
		}
		body, err := doc.Marshal()
		if err != nil {
			return err
		}
		return ct.bulker.Update(ctx, dl.FleetAgents, agent.Id, body, bulk.WithRefresh(), bulk.WithRetryOnConflict(3))
	}
	// update docs with in progress details

	// verify action exists
	vSpan, vCtx := apm.StartSpan(ctx, "Check update action", "validate")
	action, ok := ct.cache.GetAction(details.ActionId)
	if !ok {
		actions, err := dl.FindAction(vCtx, ct.bulker, details.ActionId)
		if err != nil {
			vSpan.End()
			return fmt.Errorf("unable to find upgrade_details action: %w", err)
		}
		if len(actions) == 0 {
			vSpan.End()
			return fmt.Errorf("upgrade_details no action for id %q found", details.ActionId)
		}
		action = actions[0]
		ct.cache.SetAction(action)
	}
	vSpan.End()

	// link action with APM spans
	var links []apm.SpanLink
	if ct.bulker.HasTracer() && action.Traceparent != "" {
		traceCtx, err := apmhttp.ParseTraceparentHeader(action.Traceparent)
		if err != nil {
			zerolog.Ctx(vCtx).Trace().Err(err).Msgf("Error parsing traceparent: %s %s", action.Traceparent, err)
		} else {
			links = []apm.SpanLink{
				{
					Trace: traceCtx.Trace,
					Span:  traceCtx.Span,
				},
			}
		}
	}
	span, ctx := apm.StartSpanOptions(ctx, "Process upgrade details", "process", apm.SpanOptions{Links: links})
	span.Context.SetLabel("action_id", details.ActionId)
	span.Context.SetLabel("agent_id", agent.Agent.ID)
	defer span.End()

	// validate metadata with state
	vSpan, _ = apm.StartSpan(ctx, "validateUpgradeMetadata", "validate")
	switch details.State {
	case UpgradeDetailsStateUPGDOWNLOADING:
		if details.Metadata == nil {
			vSpan.End()
			break // no validation
		}
		_, err := details.Metadata.AsUpgradeMetadataDownloading()
		if err != nil {
			vSpan.End()
			return fmt.Errorf("%w %s: %w", ErrInvalidUpgradeMetadata, UpgradeDetailsStateUPGDOWNLOADING, err)
		}
	case UpgradeDetailsStateUPGFAILED:
		if details.Metadata == nil {
			vSpan.End()
			return fmt.Errorf("%w: metadata missing", ErrInvalidUpgradeMetadata)
		}
		meta, err := details.Metadata.AsUpgradeMetadataFailed()
		if err != nil {
			vSpan.End()
			return fmt.Errorf("%w %s: %w", ErrInvalidUpgradeMetadata, UpgradeDetailsStateUPGFAILED, err)
		}
		if meta.ErrorMsg == "" {
			vSpan.End()
			return fmt.Errorf("%w: %s metadata contains empty error_msg attribute", ErrInvalidUpgradeMetadata, UpgradeDetailsStateUPGFAILED)
		}
	case UpgradeDetailsStateUPGSCHEDULED:
		if details.Metadata == nil {
			vSpan.End()
			return fmt.Errorf("%w: metadata missing", ErrInvalidUpgradeMetadata)
		}
		meta, err := details.Metadata.AsUpgradeMetadataScheduled()
		if err != nil {
			vSpan.End()
			return fmt.Errorf("%w %s: %w", ErrInvalidUpgradeMetadata, UpgradeDetailsStateUPGSCHEDULED, err)
		}
		if meta.ScheduledAt.IsZero() {
			vSpan.End()
			return fmt.Errorf("%w: %s metadata contains empty scheduled_at attribute", ErrInvalidUpgradeMetadata, UpgradeDetailsStateUPGSCHEDULED)

		}
	default:
	}
	vSpan.End()

	// marshal and update agent doc with details
	p, err := json.Marshal(details)
	if err != nil {
		return err
	}
	doc := bulk.UpdateFields{
		dl.FieldUpgradeDetails: p,
	}
	body, err := doc.Marshal()
	if err != nil {
		return err
	}
	return ct.bulker.Update(ctx, dl.FleetAgents, agent.Id, body, bulk.WithRefresh(), bulk.WithRetryOnConflict(3))
}

func (ct *CheckinT) writeResponse(zlog zerolog.Logger, w http.ResponseWriter, r *http.Request, agent *model.Agent, resp CheckinResponse) error {
	ctx := r.Context()
	var links []apm.SpanLink
	if ct.bulker.HasTracer() {
		for _, a := range fromPtr(resp.Actions) {
			if fromPtr(a.Traceparent) != "" {
				traceContext, err := apmhttp.ParseTraceparentHeader(fromPtr(a.Traceparent))
				if err != nil {
					zlog.Debug().Err(err).Msg("unable to parse traceparent header")
					continue
				}

				zlog.Debug().Str("traceparent", fromPtr(a.Traceparent)).Msgf("✅ parsed traceparent header: %s", fromPtr(a.Traceparent))

				links = append(links, apm.SpanLink{
					Trace: traceContext.Trace,
					Span:  traceContext.Span,
				})
			}
		}
	}

	if len(fromPtr(resp.Actions)) > 0 {
		var span *apm.Span
		span, ctx = apm.StartSpanOptions(ctx, "action delivery", "fleet-server", apm.SpanOptions{
			Links: links,
		})
		span.Context.SetLabel("action_count", len(fromPtr(resp.Actions)))
		span.Context.SetLabel("agent_id", agent.Id)
		defer span.End()
	}

	for _, action := range fromPtr(resp.Actions) {
		zlog.Info().
			Str("ackToken", fromPtr(resp.AckToken)).
			Str("createdAt", action.CreatedAt).
			Str("id", action.Id).
			Str("type", string(action.Type)).
			Str("inputType", action.InputType).
			Int64("timeout", fromPtr(action.Timeout)).
			Msg("Action delivered to agent on checkin")
	}
	rSpan, _ := apm.StartSpan(ctx, "response", "write")
	defer rSpan.End()

	payload, err := json.Marshal(&resp)
	if err != nil {
		return fmt.Errorf("writeResponse marshal: %w", err)
	}

	compressionLevel := ct.cfg.CompressionLevel
	compressThreshold := ct.cfg.CompressionThresh

	if len(payload) > compressThreshold && compressionLevel != flate.NoCompression && acceptsEncoding(r, kEncodingGzip) {
		wrCounter := datacounter.NewWriterCounter(w)

		zipper, _ := ct.gwPool.Get().(*gzip.Writer)

		defer ct.gwPool.Put(zipper)
		zipper.Reset(wrCounter)

		w.Header().Set("Content-Encoding", kEncodingGzip)
		if _, err = zipper.Write(payload); err != nil {
			return fmt.Errorf("writeResponse gzip write: %w", err)
		}

		if err = zipper.Close(); err != nil {
			err = fmt.Errorf("writeResponse gzip close: %w", err)
		}

		cntCheckin.bodyOut.Add(wrCounter.Count())

		zlog.Trace().
			Err(err).
			Int("lvl", compressionLevel).
			Int("srcSz", len(payload)).
			Uint64("dstSz", wrCounter.Count()).
			Msg("compressing checkin response")
	} else {
		var nWritten int
		nWritten, err = w.Write(payload)
		cntCheckin.bodyOut.Add(uint64(nWritten))

		if err != nil {
			err = fmt.Errorf("writeResponse payload: %w", err)
		}
	}

	return err
}

func acceptsEncoding(r *http.Request, encoding string) bool {
	for _, v := range r.Header.Values("Accept-Encoding") {
		if v == encoding {
			return true
		}
	}
	return false
}

// Resolve AckToken from request, fallback on the agent record
func (ct *CheckinT) resolveSeqNo(ctx context.Context, zlog zerolog.Logger, req CheckinRequest, agent *model.Agent) (sqn.SeqNo, error) {
	span, ctx := apm.StartSpan(ctx, "resolveSeqNo", "validate")
	defer span.End()
	var err error
	// Resolve AckToken from request, fallback on the agent record
	ackToken := req.AckToken
	var seqno sqn.SeqNo = agent.ActionSeqNo

	if ct.tr != nil && ackToken != nil {
		var sn int64
		sn, err = ct.tr.Resolve(ctx, *ackToken)
		if err != nil {
			if errors.Is(err, dl.ErrNotFound) {
				zlog.Debug().Str("token", *ackToken).Msg("revision token not found")
				err = nil
				// should be left the ActionSeqNo if no ackToken, otherwise would be overwritten with 0 on a Fleet Server restart
				return seqno, err
			} else {
				return seqno, fmt.Errorf("resolveSeqNo: %w", err)
			}
		}
		seqno = []int64{sn}
	}
	return seqno, err
}

func (ct *CheckinT) fetchAgentPendingActions(ctx context.Context, seqno sqn.SeqNo, agentID string) ([]model.Action, error) {
	actions, err := dl.FindAgentActions(ctx, ct.bulker, seqno, ct.gcp.GetCheckpoint(), agentID)

	if err != nil {
		return nil, fmt.Errorf("fetchAgentPendingActions: %w", err)
	}

	return actions, err
}

// filterActions removes the POLICY_CHANGE, UPDATE_TAGS, FORCE_UNENROLL action from the passed list as well as any unknown action types.
// The source of this list are documents from the fleet actions index.
// The POLICY_CHANGE action that the agent receives are generated by the fleet-server when it detects a different policy in processRequest()
// The UPDATE_TAGS, FORCE_UNENROLL actions are UI only actions, should not be delivered to agents
func filterActions(zlog zerolog.Logger, agentID string, actions []model.Action) []model.Action {
	resp := make([]model.Action, 0, len(actions))
	for _, action := range actions {
		if valid := validActionTypes[action.Type]; !valid {
			zlog.Info().Str("agent_id", agentID).Str("action_id", action.ActionID).Str("type", action.Type).Msg("Removing action found in index from check in response")
			continue
		}
		resp = append(resp, action)
	}
	return resp

}

// convertActionData converts the passed raw message data to Action_Data using aType as a discriminator.
//
// raw is first parsed into the action-specific data struct then passed into Action_Data in order to remove any undefined keys.
//
// TODO: Do we need to have a less-strict return for the 2023-06-01 api version?
// TODO: There is a lot of repitition in this method we should try to clean up.
func convertActionData(aType ActionType, raw json.RawMessage) (ad Action_Data, err error) {
	switch aType {
	case CANCEL:
		d := ActionCancel{}
		err = json.Unmarshal(raw, &d)
		if err != nil {
			return
		}
		err = ad.FromActionCancel(d)
		return
	case INPUTACTION:
		d := ActionInputAction{}
		err = json.Unmarshal(raw, &d)
		if err != nil {
			return
		}
		err = ad.FromActionInputAction(d)
		return
	case POLICYREASSIGN:
		d := ActionPolicyReassign{}
		err = json.Unmarshal(raw, &d)
		if err != nil {
			return
		}
		err = ad.FromActionPolicyReassign(d)
		return
	case SETTINGS:
		d := ActionSettings{}
		err = json.Unmarshal(raw, &d)
		if err != nil {
			return
		}
		err = ad.FromActionSettings(d)
		return
	case UPGRADE:
		d := ActionUpgrade{}
		err = json.Unmarshal(raw, &d)
		if err != nil {
			return
		}
		err = ad.FromActionUpgrade(d)
		return
	case REQUESTDIAGNOSTICS, UNENROLL: // Action types with no data
		return ad, nil
	default:
		return ad, fmt.Errorf("data conversion unsupported action type: %s", aType)
	}
}

func convertActions(zlog zerolog.Logger, agentID string, actions []model.Action) ([]Action, string) {
	var ackToken string
	sz := len(actions)

	respList := make([]Action, 0, sz)
	for _, action := range actions {
		ad, err := convertActionData(ActionType(action.Type), action.Data)
		if err != nil {
			zlog.Error().Err(err).Str("action_id", action.ActionID).Str("type", action.Type).Msg("Failed to convert action.Data")
			continue
		}
		r := Action{
			AgentId:   agentID,
			CreatedAt: action.Timestamp,
			Data:      ad,
			Id:        action.ActionID,
			Type:      ActionType(action.Type),
			InputType: action.InputType,
		}
		if action.StartTime != "" {
			r.StartTime = &action.StartTime
		}
		if action.Expiration != "" {
			r.Expiration = &action.Expiration
		}
		if action.Traceparent != "" {
			r.Traceparent = &action.Traceparent
		}
		if action.Timeout != 0 {
			r.Timeout = &action.Timeout
		}
		if action.Signed != nil {
			r.Signed = &ActionSignature{
				Data:      action.Signed.Data,
				Signature: action.Signed.Signature,
			}
		}
		respList = append(respList, r)
	}

	if sz > 0 {
		ackToken = actions[sz-1].Id
	}

	return respList, ackToken
}

// A new policy exists for this agent.  Perform the following:
//   - Generate and update default ApiKey if roles have changed.
//   - Rewrite the policy for delivery to the agent injecting the key material.
func processPolicy(ctx context.Context, zlog zerolog.Logger, bulker bulk.Bulk, agentID string, pp *policy.ParsedPolicy) (*Action, error) {
	var links []apm.SpanLink = nil // set to a nil array to preserve default behaviour if no policy links are found
	if err := pp.Links.Trace.Validate(); err == nil {
		links = []apm.SpanLink{pp.Links}
	}
	span, ctx := apm.StartSpanOptions(ctx, "processPolicy", "process", apm.SpanOptions{Links: links})
	defer span.End()
	zlog = zlog.With().
		Str("fleet.ctx", "processPolicy").
		Int64("fleet.policyRevision", pp.Policy.RevisionIdx).
		Int64("fleet.policyCoordinator", pp.Policy.CoordinatorIdx).
		Str(LogPolicyID, pp.Policy.PolicyID).
		Logger()

	// Repull and decode the agent object. Do not trust the cache.
	bSpan, bCtx := apm.StartSpan(ctx, "findAgent", "search")
	agent, err := dl.FindAgent(bCtx, bulker, dl.QueryAgentByID, dl.FieldID, agentID)
	bSpan.End()
	if err != nil {
		zlog.Error().Err(err).Msg("fail find agent record")
		return nil, err
	}

	if len(pp.Policy.Data.Outputs) == 0 {
		return nil, ErrNoPolicyOutput
	}

	data := model.ClonePolicyData(pp.Policy.Data)
	// Iterate through the policy outputs and prepare them
	for _, policyOutput := range pp.Outputs {
		err = policyOutput.Prepare(ctx, zlog, bulker, &agent, data.Outputs)
		if err != nil {
			return nil, fmt.Errorf("failed to prepare output %q:: %w",
				policyOutput.Name, err)
		}
	}
	// Add replace inputs with agent prepared version.
	data.Inputs = pp.Inputs

<<<<<<< HEAD
	// JSON transformations to turn a model.PolicyData into an Action.data
	// TODO: Do we need to have a less-strict return for the 2023-06-01 api version?
	p, err := json.Marshal(pp.Policy.Data)
=======
	p, err := json.Marshal(data)
>>>>>>> a2f23293
	if err != nil {
		return nil, err
	}
	d := PolicyData{}
	err = json.Unmarshal(p, &d)
	if err != nil {
		return nil, err
	}
	ad := Action_Data{}
	err = ad.FromActionPolicyChange(ActionPolicyChange{d})
	if err != nil {
		return nil, err
	}

	r := policy.RevisionFromPolicy(pp.Policy)
	resp := Action{
		AgentId:   agent.Id,
		CreatedAt: pp.Policy.Timestamp,
		Data:      ad,
		Id:        r.String(),
		Type:      POLICYCHANGE,
	}

	return &resp, nil
}

func findAgentByAPIKeyID(ctx context.Context, bulker bulk.Bulk, id string) (*model.Agent, error) {
	span, ctx := apm.StartSpan(ctx, "findAgentByID", "search")
	defer span.End()
	agent, err := dl.FindAgent(ctx, bulker, dl.QueryAgentByAssessAPIKeyID, dl.FieldAccessAPIKeyID, id)
	if err != nil {
		if errors.Is(err, dl.ErrNotFound) {
			err = ErrAgentNotFound
		} else {
			err = fmt.Errorf("findAgentByApiKeyId: %w", err)
		}
	}
	return &agent, err
}

// parseMeta compares the agent and the request local_metadata content
// and returns fields to update the agent record or nil
func parseMeta(zlog zerolog.Logger, agent *model.Agent, req *CheckinRequest) ([]byte, error) {
	if req.LocalMetadata == nil {
		return nil, nil
	}

	// Quick comparison first; compare the JSON payloads.
	// If the data is not consistently normalized, this short-circuit will not work.
	if bytes.Equal(*req.LocalMetadata, agent.LocalMetadata) {
		zlog.Trace().Msg("quick comparing local metadata is equal")
		return nil, nil
	}

	// Deserialize the request metadata
	var reqLocalMeta interface{}
	if err := json.Unmarshal(*req.LocalMetadata, &reqLocalMeta); err != nil {
		return nil, fmt.Errorf("parseMeta request: %w", err)
	}

	// If empty, don't step on existing data
	if reqLocalMeta == nil {
		return nil, nil
	}

	// Deserialize the agent's metadata copy
	var agentLocalMeta interface{}
	if err := json.Unmarshal(agent.LocalMetadata, &agentLocalMeta); err != nil {
		return nil, fmt.Errorf("parseMeta local: %w", err)
	}

	var outMeta []byte

	// Compare the deserialized meta structures and return the bytes to update if different
	if !reflect.DeepEqual(reqLocalMeta, agentLocalMeta) {

		zlog.Trace().
			RawJSON("oldLocalMeta", agent.LocalMetadata).
			RawJSON("newLocalMeta", *req.LocalMetadata).
			Msg("local metadata not equal")

		zlog.Info().
			RawJSON("req.LocalMeta", *req.LocalMetadata).
			Msg("applying new local metadata")

		outMeta = *req.LocalMetadata
	}

	return outMeta, nil
}

func parseComponents(zlog zerolog.Logger, agent *model.Agent, req *CheckinRequest) ([]byte, error) {
	if req.Components == nil {
		return nil, nil
	}

	// Quick comparison first; compare the JSON payloads.
	// If the data is not consistently normalized, this short-circuit will not work.
	if bytes.Equal(*req.Components, agent.Components) {
		zlog.Trace().Msg("quick comparing agent components data is equal")
		return nil, nil
	}

	// Deserialize the request components data
	var reqComponents interface{}
	if len(*req.Components) > 0 {
		if err := json.Unmarshal(*req.Components, &reqComponents); err != nil {
			return nil, fmt.Errorf("parseComponents request: %w", err)
		}
		// Validate that components is an array
		if _, ok := reqComponents.([]interface{}); !ok {
			return nil, errors.New("parseComponets request: components property is not array")
		}
	}

	// If empty, don't step on existing data
	if reqComponents == nil {
		return nil, nil
	}

	// Deserialize the agent's components copy
	var agentComponents interface{}
	if len(agent.Components) > 0 {
		if err := json.Unmarshal(agent.Components, &agentComponents); err != nil {
			return nil, fmt.Errorf("parseComponents local: %w", err)
		}
	}

	var outComponents []byte

	// Compare the deserialized meta structures and return the bytes to update if different
	if !reflect.DeepEqual(reqComponents, agentComponents) {

		zlog.Trace().
			RawJSON("oldComponents", agent.Components).
			RawJSON("newComponents", *req.Components).
			Msg("local components data is not equal")

		zlog.Info().
			RawJSON("req.Components", *req.Components).
			Msg("applying new components data")

		outComponents = *req.Components
	}

	return outComponents, nil
}

func calcPollDuration(zlog zerolog.Logger, pollDuration, setupDuration, jitterDuration time.Duration) (time.Duration, time.Duration) {
	// Under heavy load, elastic may take along time to authorize the api key, many seconds to minutes.
	// Short circuit the long poll to take the setup delay into account.  This is particularly necessary
	// in cloud where the proxy will time us out after 10m20s causing unnecessary errors.
	if setupDuration >= pollDuration {
		zlog.Warn().
			Dur("setupDuration", setupDuration).
			Dur("pollDuration", pollDuration).
			Msg("excessive setup duration short cicuit long poll")
		// We took so long to setup that we need to exit immediately
		return time.Millisecond, time.Duration(0)
	} else {
		pollDuration -= setupDuration
		if setupDuration > (time.Second * 10) {
			zlog.Warn().
				Dur("setupDuration", setupDuration).
				Dur("pollDuration", pollDuration).
				Msg("checking poll duration decreased due to slow setup")
		}
	}

	var jitter time.Duration
	if jitterDuration != 0 {
		jitter = time.Duration(rand.Int63n(int64(jitterDuration))) //nolint:gosec // jitter time does not need to by generated from a crypto secure source
		if jitter < pollDuration {
			pollDuration = pollDuration - jitter
			zlog.Trace().Dur("poll", pollDuration).Msg("Long poll with jitter")
		}
	}

	return pollDuration, jitter
}<|MERGE_RESOLUTION|>--- conflicted
+++ resolved
@@ -625,7 +625,6 @@
 //
 // raw is first parsed into the action-specific data struct then passed into Action_Data in order to remove any undefined keys.
 //
-// TODO: Do we need to have a less-strict return for the 2023-06-01 api version?
 // TODO: There is a lot of repitition in this method we should try to clean up.
 func convertActionData(aType ActionType, raw json.RawMessage) (ad Action_Data, err error) {
 	switch aType {
@@ -758,20 +757,15 @@
 	for _, policyOutput := range pp.Outputs {
 		err = policyOutput.Prepare(ctx, zlog, bulker, &agent, data.Outputs)
 		if err != nil {
-			return nil, fmt.Errorf("failed to prepare output %q:: %w",
+			return nil, fmt.Errorf("failed to prepare output %q: %w",
 				policyOutput.Name, err)
 		}
 	}
 	// Add replace inputs with agent prepared version.
 	data.Inputs = pp.Inputs
 
-<<<<<<< HEAD
 	// JSON transformations to turn a model.PolicyData into an Action.data
-	// TODO: Do we need to have a less-strict return for the 2023-06-01 api version?
-	p, err := json.Marshal(pp.Policy.Data)
-=======
 	p, err := json.Marshal(data)
->>>>>>> a2f23293
 	if err != nil {
 		return nil, err
 	}
