// Copyright Elasticsearch B.V. and/or licensed to Elasticsearch B.V. under one
// or more contributor license agreements. Licensed under the Elastic License;
// you may not use this file except in compliance with the Elastic License.

// Package action is used to dispatch actions read from elasticsearch to elastic-agents
package action

import (
	"context"
	"sync"
	"time"

	"github.com/elastic/fleet-server/v7/internal/pkg/es"
	"github.com/elastic/fleet-server/v7/internal/pkg/logger"
	"github.com/elastic/fleet-server/v7/internal/pkg/model"
	"github.com/elastic/fleet-server/v7/internal/pkg/monitor"
	"github.com/elastic/fleet-server/v7/internal/pkg/sqn"

	"github.com/rs/zerolog/log"
)

type Sub struct {
	agentID string
	seqNo   sqn.SeqNo
	ch      chan []model.Action
}

func (s Sub) Ch() chan []model.Action {
	return s.ch
}

type Dispatcher struct {
	am monitor.SimpleMonitor

	mx   sync.RWMutex
	subs map[string]Sub
}

func NewDispatcher(am monitor.SimpleMonitor) *Dispatcher {
	return &Dispatcher{
		am:   am,
		subs: make(map[string]Sub),
	}
}

func (d *Dispatcher) Run(ctx context.Context) (err error) {
	for {
		select {
		case <-ctx.Done():
			return
		case hits := <-d.am.Output():
			d.process(ctx, hits)
		}
	}
}

func (d *Dispatcher) Subscribe(agentID string, seqNo sqn.SeqNo) *Sub {
	cbCh := make(chan []model.Action, 1)

	sub := Sub{
		agentID: agentID,
		seqNo:   seqNo,
		ch:      cbCh,
	}

	d.mx.Lock()
	d.subs[agentID] = sub
	sz := len(d.subs)
	d.mx.Unlock()

<<<<<<< HEAD
	log.Trace().Str(logger.AgentId, agentID).Int("sz", sz).Msg("Subscribed to action dispatcher")
=======
	log.Trace().Str(logger.AgentID, agentID).Int("sz", sz).Msg("Subscribed to action dispatcher")
>>>>>>> df33e2f3

	return &sub
}

func (d *Dispatcher) Unsubscribe(sub *Sub) {
	if sub == nil {
		return
	}

	d.mx.Lock()
	delete(d.subs, sub.agentID)
	sz := len(d.subs)
	d.mx.Unlock()

<<<<<<< HEAD
	log.Trace().Str(logger.AgentId, sub.agentID).Int("sz", sz).Msg("Unsubscribed from action dispatcher")
=======
	log.Trace().Str(logger.AgentID, sub.agentID).Int("sz", sz).Msg("Unsubscribed from action dispatcher")
>>>>>>> df33e2f3
}

func (d *Dispatcher) process(ctx context.Context, hits []es.HitT) {
	// Parse hits into map of agent -> actions
	// Actions are ordered by sequence

	agentActions := make(map[string][]model.Action)
	for _, hit := range hits {
		var action model.Action
		err := hit.Unmarshal(&action)
		if err != nil {
			log.Error().Err(err).Msg("Failed to unmarshal action document")
			break
		}
<<<<<<< HEAD
		numAgents := len(action.Agents)
		for i, agentID := range action.Agents {
=======
		for _, agentID := range action.Agents {
>>>>>>> df33e2f3
			arr := agentActions[agentID]
			actionNoAgents := action
			actionNoAgents.StartTime = offsetStartTime(action.StartTime, action.Expiration, action.MinimumExecutionDuration, i, numAgents)
			actionNoAgents.Agents = nil
			arr = append(arr, actionNoAgents)
			agentActions[agentID] = arr
		}
	}

	for agentID, actions := range agentActions {
		d.dispatch(ctx, agentID, actions)
	}
}

<<<<<<< HEAD
// offsetStartTime will return a new start time between start:end-dur based on index i and the total number of agents
// An empty string will be returned if start or exp are empty or if there is an error parsing inputs
// As we expect i < total  the latest return time will always be < exp-dur
func offsetStartTime(start, exp string, dur int64, i, total int) string {

	if start == "" || exp == "" {
		return ""
	}
	startTS, err := time.Parse(time.RFC3339, start) // TODO what format does a date-time string use?
	if err != nil {
		log.Error().Err(err).Msg("unable to parse start_time string")
		return ""
	}
	expTS, err := time.Parse(time.RFC3339, exp)
	if err != nil {
		log.Error().Err(err).Msg("unable to parse expiration string")
		return ""
	}
	d := time.Second * time.Duration(dur)
	d = expTS.Add(-1 * d).Sub(startTS)                                   // the valid scheduling range is: d = exp - dur - start
	startTS = startTS.Add((d * time.Duration(i)) / time.Duration(total)) // adjust start to a position within the range
	return startTS.Format(time.RFC3339)
}

=======
>>>>>>> df33e2f3
func (d *Dispatcher) getSub(agentID string) (Sub, bool) {
	d.mx.RLock()
	sub, ok := d.subs[agentID]
	d.mx.RUnlock()
	return sub, ok
}

func (d *Dispatcher) dispatch(_ context.Context, agentID string, acdocs []model.Action) {
	sub, ok := d.getSub(agentID)
	if !ok {
<<<<<<< HEAD
		log.Debug().Str(logger.AgentId, agentID).Msg("Agent is not currently connected. Not dispatching actions.")
=======
		log.Debug().Str(logger.AgentID, agentID).Msg("Agent is not currently connected. Not dispatching actions.")
>>>>>>> df33e2f3
		return
	}
	select {
	case sub.Ch() <- acdocs:
	default:
		// This prevents action dispatch blocking when the agent subscription channel is full
		// in the case when the agent request loop received the actions on long poll but didn't unsubscribe
		// from the dispatcher.
		// It is safe to drop them since the agent already has actions and will come around on the next check-in to pick up these new actions.
	}
}<|MERGE_RESOLUTION|>--- conflicted
+++ resolved
@@ -68,11 +68,7 @@
 	sz := len(d.subs)
 	d.mx.Unlock()
 
-<<<<<<< HEAD
-	log.Trace().Str(logger.AgentId, agentID).Int("sz", sz).Msg("Subscribed to action dispatcher")
-=======
 	log.Trace().Str(logger.AgentID, agentID).Int("sz", sz).Msg("Subscribed to action dispatcher")
->>>>>>> df33e2f3
 
 	return &sub
 }
@@ -87,11 +83,7 @@
 	sz := len(d.subs)
 	d.mx.Unlock()
 
-<<<<<<< HEAD
-	log.Trace().Str(logger.AgentId, sub.agentID).Int("sz", sz).Msg("Unsubscribed from action dispatcher")
-=======
 	log.Trace().Str(logger.AgentID, sub.agentID).Int("sz", sz).Msg("Unsubscribed from action dispatcher")
->>>>>>> df33e2f3
 }
 
 func (d *Dispatcher) process(ctx context.Context, hits []es.HitT) {
@@ -106,12 +98,8 @@
 			log.Error().Err(err).Msg("Failed to unmarshal action document")
 			break
 		}
-<<<<<<< HEAD
 		numAgents := len(action.Agents)
 		for i, agentID := range action.Agents {
-=======
-		for _, agentID := range action.Agents {
->>>>>>> df33e2f3
 			arr := agentActions[agentID]
 			actionNoAgents := action
 			actionNoAgents.StartTime = offsetStartTime(action.StartTime, action.Expiration, action.MinimumExecutionDuration, i, numAgents)
@@ -126,7 +114,6 @@
 	}
 }
 
-<<<<<<< HEAD
 // offsetStartTime will return a new start time between start:end-dur based on index i and the total number of agents
 // An empty string will be returned if start or exp are empty or if there is an error parsing inputs
 // As we expect i < total  the latest return time will always be < exp-dur
@@ -151,8 +138,6 @@
 	return startTS.Format(time.RFC3339)
 }
 
-=======
->>>>>>> df33e2f3
 func (d *Dispatcher) getSub(agentID string) (Sub, bool) {
 	d.mx.RLock()
 	sub, ok := d.subs[agentID]
@@ -163,11 +148,7 @@
 func (d *Dispatcher) dispatch(_ context.Context, agentID string, acdocs []model.Action) {
 	sub, ok := d.getSub(agentID)
 	if !ok {
-<<<<<<< HEAD
-		log.Debug().Str(logger.AgentId, agentID).Msg("Agent is not currently connected. Not dispatching actions.")
-=======
 		log.Debug().Str(logger.AgentID, agentID).Msg("Agent is not currently connected. Not dispatching actions.")
->>>>>>> df33e2f3
 		return
 	}
 	select {
