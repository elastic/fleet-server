// Copyright Elasticsearch B.V. and/or licensed to Elasticsearch B.V. under one
// or more contributor license agreements. Licensed under the Elastic License;
// you may not use this file except in compliance with the Elastic License.

//go:build integration

//nolint:dupl,goconst // don't care about repeating code
package server

import (
	"bytes"
	"context"
	"encoding/json"
	"errors"
	"fmt"
	"io"
	"net"
	"net/http"
	"net/http/httptest"
	"path"
	"strings"
	"testing"
	"time"

	"github.com/elastic/elastic-agent-client/v7/pkg/client"
	"github.com/elastic/go-elasticsearch/v8"
	"github.com/gofrs/uuid"
	"github.com/google/go-cmp/cmp"
	"github.com/hashicorp/go-cleanhttp"
	"github.com/stretchr/testify/mock"
	"github.com/stretchr/testify/require"
	"golang.org/x/sync/errgroup"

	"github.com/elastic/fleet-server/v7/internal/pkg/api"
	"github.com/elastic/fleet-server/v7/internal/pkg/apikey"
	"github.com/elastic/fleet-server/v7/internal/pkg/build"
	"github.com/elastic/fleet-server/v7/internal/pkg/bulk"
	"github.com/elastic/fleet-server/v7/internal/pkg/config"
	"github.com/elastic/fleet-server/v7/internal/pkg/dl"
	"github.com/elastic/fleet-server/v7/internal/pkg/logger"
	"github.com/elastic/fleet-server/v7/internal/pkg/model"
	"github.com/elastic/fleet-server/v7/internal/pkg/state"
	ftesting "github.com/elastic/fleet-server/v7/internal/pkg/testing"
	testlog "github.com/elastic/fleet-server/v7/internal/pkg/testing/log"
)

const (
	serverVersion = "8.0.0"
	localhost     = "localhost"

	testWaitServerUp = 3 * time.Second

	enrollBody = `{
	    "type": "PERMANENT",
	    "shared_id": "",
	    "metadata": {
		"user_provided": {},
		"local": {},
		"tags": []
	    }
	}`
	checkinBody = `{
	    "status": "online",
	    "message": "checkin ok"
	}`
)

type tserver struct {
	cfg       *config.Config
	g         *errgroup.Group
	srv       *Fleet
	enrollKey string
	bulker    bulk.Bulk
}

func (s *tserver) baseURL() string {
	input, _ := s.cfg.GetFleetInput()
	tls := input.Server.TLS
	schema := "http"
	if tls != nil && tls.IsEnabled() {
		schema = "https"
	}
	return fmt.Sprintf("%s://%s:%d", schema, input.Server.Host, input.Server.Port)
}

func (s *tserver) waitExit() error {
	err := s.g.Wait()
	if errors.Is(err, context.Canceled) {
		return nil
	}

	// FIXME: Below is a work around to net.DNSError not supporting the `Unwrap` method.
	// It is so we can ignore errors caused by context cancelation.
	// It can be removed when DNSError.Unwrap is added to the stdlib.
	var dnsErr *net.DNSError
	if errors.As(err, &dnsErr) {
		if strings.Contains(dnsErr.Err, "operation was canceled") {
			return nil
		}
	}

	return err
}

type Option func(cfg *config.Config) error

func WithAPM(url string, enabled bool) Option {
	return func(cfg *config.Config) error {
		cfg.Inputs[0].Server.Instrumentation = config.Instrumentation{
			Enabled: enabled,
			Hosts:   []string{url},
		}
		return nil
	}
}

func startTestServer(t *testing.T, ctx context.Context, policyD model.PolicyData, opts ...Option) (*tserver, error) {
	t.Helper()

	cfg, err := config.LoadFile("../testing/fleet-server-testing.yml")
	if err != nil {
		return nil, fmt.Errorf("config load error: %w", err)
	}

	logger.Init(cfg, "fleet-server") //nolint:errcheck // test logging setup

	bulker := ftesting.SetupBulk(ctx, t)

	policyID := uuid.Must(uuid.NewV4()).String()
	_, err = dl.CreatePolicy(ctx, bulker, model.Policy{
		PolicyID:           policyID,
		RevisionIdx:        1,
		DefaultFleetServer: true,
		Data:               &policyD,
	})
	if err != nil {
		return nil, err
	}

	// In order to create a functional enrollement token we need to use the ES endpoint to create a new api key
	// then add the key (id/value) to the enrollment index
	esCfg := elasticsearch.Config{
		Username: "elastic",
		Password: "changeme",
	}
	es, err := elasticsearch.NewClient(esCfg)
	if err != nil {
		t.Fatal(err)
	}
	key, err := apikey.Create(ctx, es, "default", "", "true", []byte(`{
	    "fleet-apikey-enroll": {
		"cluster": [],
		"index": [],
		"applications": [{
		    "application": "fleet",
		    "privileges": ["no-privileges"],
		    "resources": ["*"]
		}]
	    }
	}`), map[string]interface{}{
		"managed_by": "fleet",
		"managed":    true,
		"type":       "enroll",
		"policy_id":  policyID,
	})
	if err != nil {
		t.Fatal(err)
	}

	_, err = dl.CreateEnrollmentAPIKey(ctx, bulker, model.EnrollmentAPIKey{
		Name:     "Default",
		APIKey:   key.Key,
		APIKeyID: key.ID,
		PolicyID: policyID,
		Active:   true,
	})
	if err != nil {
		return nil, err
	}
	// sanity check
	tokens, err := dl.FindEnrollmentAPIKeys(ctx, bulker, dl.QueryEnrollmentAPIKeyByPolicyID, dl.FieldPolicyID, policyID)
	if err != nil {
		return nil, err
	}
	if len(tokens) == 0 {
		return nil, fmt.Errorf("no enrollment tokens found")
	}

	port, err := ftesting.FreePort()
	if err != nil {
		return nil, fmt.Errorf("unable to find port: %w", err)
	}

	srvcfg := &config.Server{}
	srvcfg.InitDefaults()
	srvcfg.Timeouts.CheckinMaxPoll = 2 * time.Minute // set to a short value for tests
	srvcfg.Host = localhost
	srvcfg.Port = port
	cfg.Inputs[0].Server = *srvcfg
	t.Logf("Test fleet server port=%d", port)

	for _, opt := range opts {
		if err := opt(cfg); err != nil {
			return nil, err
		}
	}

	srv, err := NewFleet(build.Info{Version: serverVersion}, state.NewLog(), false)
	if err != nil {
		return nil, fmt.Errorf("unable to create server: %w", err)
	}

	g, ctx := errgroup.WithContext(ctx)

	g.Go(func() error {
		return srv.Run(ctx, cfg)
	})

	tsrv := &tserver{cfg: cfg, g: g, srv: srv, enrollKey: key.Token(), bulker: bulker}
	err = tsrv.waitServerUp(ctx, testWaitServerUp)
	if err != nil {
		return nil, fmt.Errorf("unable to start server: %w", err)
	}
	return tsrv, nil
}

func (s *tserver) waitServerUp(ctx context.Context, dur time.Duration) error {
	ctx, cancel := context.WithTimeout(ctx, dur)
	defer cancel()

	cli := cleanhttp.DefaultClient()
	isHealthy := func() (bool, error) {
		req, err := http.NewRequestWithContext(ctx, "GET", s.baseURL()+"/api/status", nil)
		if err != nil {
			return false, err
		}
		resp, err := cli.Do(req)
		if err != nil {
			return false, nil //nolint:nilerr // we want to ignore the error in this case.
		}
		defer resp.Body.Close()

		d, err := io.ReadAll(resp.Body)
		if err != nil {
			return false, err
		}

		var status api.StatusAPIResponse
		err = json.Unmarshal(d, &status)
		if err != nil {
			return false, err
		}

		return status.Status == "HEALTHY", nil
	}

	for {
		healthy, err := isHealthy()
		if err != nil {
			return err
		}
		if healthy {
			return nil
		}

		select {
		case <-ctx.Done():
			return ctx.Err()
		case <-time.After(100 * time.Millisecond):
		}
	}
}

func (s *tserver) buildURL(id string, cmd string) string {
	ur := "/api/fleet/agents"
	if id != "" {
		ur = path.Join(ur, id)
	}
	if cmd != "" {
		ur = path.Join(ur, cmd)
	}

	return s.baseURL() + ur
}

type MockReporter struct {
	mock.Mock
}

func (m *MockReporter) UpdateState(state client.UnitState, message string, payload map[string]interface{}) error {
	args := m.Called(state, message, payload)
	return args.Error(0)
}

func TestServerConfigErrorReload(t *testing.T) {
	ctx, cancel := context.WithCancel(context.Background())
	defer cancel()

	// don't use startTestServer as we need failing initial config.
	cfg, err := config.LoadFile("../testing/fleet-server-testing.yml")
	require.NoError(t, err)
	newCfg, err := config.LoadFile("../testing/fleet-server-testing.yml")
	require.NoError(t, err)

	logger.Init(cfg, "fleet-server") //nolint:errcheck // test logging setup
	ctx = testlog.SetLogger(t).WithContext(ctx)
	bulker := ftesting.SetupBulk(ctx, t)

	policyID := uuid.Must(uuid.NewV4()).String()
	_, err = dl.CreatePolicy(ctx, bulker, model.Policy{
		PolicyID:           policyID,
		RevisionIdx:        1,
		DefaultFleetServer: true,
		Data:               &policyData,
	})
	require.NoError(t, err)

	// In order to create a functional enrollement token we need to use the ES endpoint to create a new api key
	// then add the key (id/value) to the enrollment index
	esCfg := elasticsearch.Config{
		Username: "elastic",
		Password: "changeme",
	}
	es, err := elasticsearch.NewClient(esCfg)
	require.NoError(t, err)
	key, err := apikey.Create(ctx, es, "default", "", "true", []byte(`{
	    "fleet-apikey-enroll": {
		"cluster": [],
		"index": [],
		"applications": [{
		    "application": "fleet",
		    "privileges": ["no-privileges"],
		    "resources": ["*"]
		}]
	    }
	}`), map[string]interface{}{
		"managed_by": "fleet",
		"managed":    true,
		"type":       "enroll",
		"policy_id":  policyID,
	})
	require.NoError(t, err)

	_, err = dl.CreateEnrollmentAPIKey(ctx, bulker, model.EnrollmentAPIKey{
		Name:     "Default",
		APIKey:   key.Key,
		APIKeyID: key.ID,
		PolicyID: policyID,
		Active:   true,
	})
	require.NoError(t, err)
	// sanity check
	tokens, err := dl.FindEnrollmentAPIKeys(ctx, bulker, dl.QueryEnrollmentAPIKeyByPolicyID, dl.FieldPolicyID, policyID)
	require.NoError(t, err)
	require.NotZero(t, len(tokens), "no enrollment tokens found")

	port, err := ftesting.FreePort()
	require.NoError(t, err)

	srvcfg := &config.Server{}
	srvcfg.InitDefaults()
	srvcfg.Timeouts.CheckinMaxPoll = 2 * time.Minute // set to a short value for tests
	srvcfg.Host = localhost
	srvcfg.Port = port
	cfg.Inputs[0].Server = *srvcfg
	newCfg.Inputs[0].Server = *srvcfg
	cfg.HTTP.Enabled = false
	newCfg.HTTP.Enabled = false
	t.Logf("Test fleet server port=%d", port)

	mReporter := &MockReporter{}
	srv, err := NewFleet(build.Info{Version: serverVersion}, mReporter, false)
	require.NoError(t, err)

	mReporter.On("UpdateState", client.UnitStateStarting, mock.Anything, mock.Anything).Return(nil)
	mReporter.On("UpdateState", client.UnitStateConfiguring, mock.Anything, mock.Anything).Return(nil)
	mReporter.On("UpdateState", client.UnitStateHealthy, mock.Anything, mock.Anything).Run(func(_ mock.Arguments) {
		// Call cancel to stop the server once it's healthy
		cancel()
	}).Return(nil)
	mReporter.On("UpdateState", client.UnitStateStopping, mock.Anything, mock.Anything).Return(nil)

	// set bad config
	cfg.Output.Elasticsearch.ServiceToken = "incorrect"

	// send good config
	err = srv.Reload(ctx, newCfg)
	require.NoError(t, err)

	// Run server with the healthy reload
	g, ctx := errgroup.WithContext(ctx)
	g.Go(func() error {
		return srv.Run(ctx, cfg)
	})

	err = g.Wait()
	require.NoError(t, err)
	mReporter.AssertExpectations(t)
}

func TestServerUnauthorized(t *testing.T) {
	ctx, cancel := context.WithCancel(context.Background())
	defer cancel()

	// Start test server
	srv, err := startTestServer(t, ctx, policyData)
	require.NoError(t, err)
	ctx = testlog.SetLogger(t).WithContext(ctx)

	agentID := uuid.Must(uuid.NewV4()).String()
	cli := cleanhttp.DefaultClient()

	agenturls := []string{
		srv.buildURL(agentID, "checkin"),
		srv.buildURL(agentID, "acks"),
	}

	allurls := []string{
		srv.buildURL("", "enroll"),
	}
	allurls = append(allurls, agenturls...)

	// Expecting no authorization header error
	// Not sure if this is right response, just capturing what we have so far
	// TODO: revisit error response format
	t.Run("no auth header", func(t *testing.T) {
		ctx := testlog.SetLogger(t).WithContext(ctx)
		for _, u := range allurls {
			req, err := http.NewRequestWithContext(ctx, "POST", u, bytes.NewBuffer([]byte("{}")))
			if err != nil {
				t.Fatal(err)
			}
			req.Header.Set("Content-Type", "application/json")
			res, err := cli.Do(req)
			if err != nil {
				t.Fatal(err)
			}
			defer res.Body.Close()
			require.Equal(t, http.StatusUnauthorized, res.StatusCode)

			raw, _ := io.ReadAll(res.Body)
			var resp api.HTTPErrResp
			err = json.Unmarshal(raw, &resp)
			if err != nil {
				t.Fatal(err)
			}
			require.Equal(t, http.StatusUnauthorized, resp.StatusCode)
			diff := cmp.Diff("ErrNoAuthHeader", resp.Error)
			if diff != "" {
				t.Fatal(diff)
			}
		}
	})

	// Unauthorized, expecting error from /_security/_authenticate
	t.Run("unauthorized", func(t *testing.T) {
		ctx := testlog.SetLogger(t).WithContext(ctx)
		for _, u := range agenturls {
			req, err := http.NewRequestWithContext(ctx, "POST", u, bytes.NewBuffer([]byte("{}")))
			require.NoError(t, err)
			req.Header.Set("Content-Type", "application/json")
			req.Header.Set("Authorization", "ApiKey ZExqY1hYWUJJUVVxWDVia2JvVGM6M05XaUt5aHBRYk9YSTRQWDg4YWp0UQ==")
			res, err := cli.Do(req)

			require.NoError(t, err)
			defer res.Body.Close()

			require.Equal(t, http.StatusUnauthorized, res.StatusCode)

			raw, _ := io.ReadAll(res.Body)
			var resp api.HTTPErrResp
			err = json.Unmarshal(raw, &resp)
			if err != nil {
				t.Fatal(err)
			}
			require.Equal(t, http.StatusUnauthorized, resp.StatusCode)
			diff := cmp.Diff("ErrUnauthorized", resp.Error)
			if diff != "" {
				t.Fatal(diff)
			}
		}
	})

	// Stop test server
	cancel()
	srv.waitExit() //nolint:errcheck // test case
}

func TestServerInstrumentation(t *testing.T) {
	ctx, cancel := context.WithCancel(context.Background())
	defer cancel()

	tracerConnected := make(chan struct{}, 1)
	server := httptest.NewServer(http.HandlerFunc(func(w http.ResponseWriter, req *http.Request) {
		defer req.Body.Close()
		t.Logf("Tracing server received request to: %s", req.URL.Path)
		if req.URL.Path != "/intake/v2/events" {
			return
		}
		tracerConnected <- struct{}{}
		io.Copy(io.Discard, req.Body) //nolint:errcheck // test case
		t.Log("Tracing server request complete")
	}))
	defer server.Close()

	// Start test server with instrumentation disabled
	srv, err := startTestServer(t, ctx, policyData, WithAPM(server.URL, false))
	require.NoError(t, err)
	ctx = testlog.SetLogger(t).WithContext(ctx)

	agentID := "1e4954ce-af37-4731-9f4a-407b08e69e42"
	checkinURL := srv.buildURL(agentID, "checkin")

	newInstrumentationCfg := func(cfg config.Config, instr config.Instrumentation) { //nolint:govet // mutex should not be copied in operation (hopefully)
		cfg.Inputs[0].Server.Instrumentation = instr

		newCfg, err := srv.cfg.Merge(&cfg)
		require.NoError(t, err)

		require.NoError(t, srv.srv.Reload(ctx, newCfg))
	}

	cli := cleanhttp.DefaultClient()
	callCheckinFunc := func() {
		var Err error
		defer require.NoError(t, Err)
		for {
			req, _ := http.NewRequestWithContext(ctx, "POST", checkinURL, bytes.NewBuffer([]byte("{}")))
			req.Header.Set("Content-Type", "application/json")
			res, err := cli.Do(req)
			if err == nil { // return on successful request
				t.Log("Checkin request successful")
				if res.Body != nil {
					res.Body.Close()
				}
				return
			}
			Err = err //nolint:ineffassign,staticcheck // ugly work around for error checking
			// retry after wait or cancel
			select {
			case <-ctx.Done():
				return
			case <-time.After(time.Second):
			}
		}
	}

	// Force a transaction (fleet-server should be sending tranactions from monitor)
	callCheckinFunc()

	// Verify the APM tracer does not connect to the mocked APM Server.
	select {
	case <-tracerConnected:
		t.Error("APM Tracer connected to APM Server, bug in the tracing code")
	case <-time.After(5 * time.Second):
		t.Log("No APM data when tracer is disabled")
	}

	// Turn instrumentation on
	newInstrumentationCfg(*srv.cfg, config.Instrumentation{ //nolint:govet // mutex should not be copied in operation (hopefully)
		Enabled: true,
		Hosts:   []string{server.URL},
	})

	// Force a transaction
	callCheckinFunc()

	// Verify that the server now sends APM data
	select {
	case <-tracerConnected:
		t.Log("tracer connection detected")
	case <-time.After(5 * time.Second):
		t.Error("APM tracer connection undetected, bug in the tracing code")
	}

	cancel()
	require.NoError(t, srv.waitExit())
}

// Test_SmokeTest_Agent_Calls is a basic sanity test for fleet-server.
// API server creation with all middlewares apply.
//
// It tests the agent enrollement workflow.
// make an enroll request with an enrollment API key
// make a followup checkin request to get the policy action
// make another followup ack request for the action
func Test_SmokeTest_Agent_Calls(t *testing.T) {
	ctx, cancel := context.WithCancel(context.Background())
	defer cancel()

	// Start test server
	srv, err := startTestServer(t, ctx, policyData)
	require.NoError(t, err)
	ctx = testlog.SetLogger(t).WithContext(ctx)

	cli := cleanhttp.DefaultClient()

	// enroll an agent
	t.Log("Enroll an agent")
	req, err := http.NewRequestWithContext(ctx, "POST", srv.baseURL()+"/api/fleet/agents/enroll", strings.NewReader(enrollBody))
	require.NoError(t, err)
	req.Header.Set("Authorization", "ApiKey "+srv.enrollKey)
	req.Header.Set("User-Agent", "elastic agent "+serverVersion)
	req.Header.Set("Content-Type", "application/json")
	res, err := cli.Do(req)
	require.NoError(t, err)

	require.Equal(t, http.StatusOK, res.StatusCode)
	t.Log("Agent enrollment successful, verify body")
	p, _ := io.ReadAll(res.Body)
	res.Body.Close()
	var obj map[string]interface{} // NOTE Should we use response objects?
	err = json.Unmarshal(p, &obj)
	require.NoError(t, err)

	item, ok := obj["item"]
	require.True(t, ok, "expected attribute item is missing")
	mm, ok := item.(map[string]interface{})
	require.True(t, ok, "expected attribute item to be an object")

	id, ok := mm["id"]
	require.True(t, ok, "expected attribute id is missing")
	str, ok := id.(string)
	require.True(t, ok, "expected attribute id to be a string")
	require.NotEmpty(t, str)

	apiKey, ok := mm["access_api_key"]
	require.True(t, ok, "expected attribute access_api_key is missing")
	key, ok := apiKey.(string)
	require.True(t, ok, "expected attribute access_api_key to be a string")
	require.NotEmpty(t, key)

	// checkin
	t.Logf("Fake a checkin for agent %s", str)
	req, err = http.NewRequestWithContext(ctx, "POST", srv.baseURL()+"/api/fleet/agents/"+str+"/checkin", strings.NewReader(checkinBody))
	require.NoError(t, err)
	req.Header.Set("Authorization", "ApiKey "+key)
	req.Header.Set("User-Agent", "elastic agent "+serverVersion)
	req.Header.Set("Content-Type", "application/json")
	res, err = cli.Do(req)
	require.NoError(t, err)

	require.Equal(t, http.StatusOK, res.StatusCode)
	t.Log("Checkin successful, verify body")
	p, _ = io.ReadAll(res.Body)
	res.Body.Close()
	err = json.Unmarshal(p, &obj)
	require.NoError(t, err)

	at, ok := obj["ack_token"]
	require.True(t, ok, "expected ack_token in response")
	_, ok = at.(string)
	require.True(t, ok, "ack_token is not a string")

	actionsRaw, ok := obj["actions"]
	require.True(t, ok, "expected actions is missing")
	actions, ok := actionsRaw.([]interface{})
	require.True(t, ok, "expected actions to be an array")
	require.Greater(t, len(actions), 0, "expected at least 1 action")
	action, ok := actions[0].(map[string]interface{})
	require.True(t, ok, "expected action to be an object")
	aIDRaw, ok := action["id"]
	require.True(t, ok, "expected action id attribute missing")
	aID, ok := aIDRaw.(string)
	require.True(t, ok, "expected action id to be string")
	aAgentIDRaw, ok := action["agent_id"]
	require.True(t, ok, "expected action agent_id attribute missing")
	aAgentID, ok := aAgentIDRaw.(string)
	require.True(t, ok, "expected action agent_id to be string")
	require.Equal(t, str, aAgentID)

	body := fmt.Sprintf(`{
	    "events": [{
		"action_id": "%s",
		"agent_id": "%s",
		"message": "test-message",
		"type": "ACTION_RESULT",
		"subtype": "ACKNOWLEDGED"
	    }]
	}`, aID, str)
	t.Logf("Fake an ack for action %s for agent %s", aID, str)
	req, err = http.NewRequestWithContext(ctx, "POST", srv.baseURL()+"/api/fleet/agents/"+str+"/acks", strings.NewReader(body))
	require.NoError(t, err)
	req.Header.Set("Authorization", "ApiKey "+key)
	req.Header.Set("Content-Type", "application/json")
	res, err = cli.Do(req)
	require.NoError(t, err)

	require.Equal(t, http.StatusOK, res.StatusCode)
	t.Log("Ack successful, verify body")
	p, _ = io.ReadAll(res.Body)
	res.Body.Close()
	var ackObj map[string]interface{}
	err = json.Unmarshal(p, &ackObj)
	require.NoError(t, err)

	// NOTE the checkin response will only have the errors attribute if it's set to true in the response.
	// When decoding to a (typed) struct, the default will implicitly be false if it's missing
	_, ok = ackObj["errors"]
	require.Falsef(t, ok, "expected response to have no errors attribute, errors are present: %+v", ackObj)
}

func EnrollAgent(t *testing.T, ctx context.Context, srv *tserver, enrollBody string) (string, string) {
	req, err := http.NewRequestWithContext(ctx, "POST", srv.baseURL()+"/api/fleet/agents/enroll", strings.NewReader(enrollBody))
	require.NoError(t, err)
	req.Header.Set("Authorization", "ApiKey "+srv.enrollKey)
	req.Header.Set("User-Agent", "elastic agent "+serverVersion)
	req.Header.Set("Content-Type", "application/json")

	cli := cleanhttp.DefaultClient()
	res, err := cli.Do(req)
	require.NoError(t, err)

	p, _ := io.ReadAll(res.Body)
	res.Body.Close()
	var obj map[string]interface{}
	err = json.Unmarshal(p, &obj)
	require.NoError(t, err)

	t.Log(obj)

	require.Equal(t, http.StatusOK, res.StatusCode)

	item := obj["item"]
	mm, ok := item.(map[string]interface{})
	require.True(t, ok, "expected attribute item to be an object")
	agentID := mm["id"]

	apiKey, ok := mm["access_api_key"]
	require.True(t, ok, "expected attribute access_api_key is missing")
	key, ok := apiKey.(string)
	require.True(t, ok, "expected attribute access_api_key to be a string")
	require.NotEmpty(t, key)

	return agentID.(string), key
}

func Test_Agent_Enrollment_Id(t *testing.T) {
	enrollBodyWEnrollmentID := `{
	    "type": "PERMANENT",
	    "shared_id": "",
	    "enrollment_id": "123456",
	    "metadata": {
		"user_provided": {},
		"local": {},
		"tags": []
	    }
	}`
	ctx, cancel := context.WithCancel(context.Background())
	defer cancel()

	// Start test server
	srv, err := startTestServer(t, ctx, policyData)
	require.NoError(t, err)
	ctx = testlog.SetLogger(t).WithContext(ctx)

	t.Log("Enroll the first agent with enrollment_id")
	firstAgentID, _ := EnrollAgent(t, ctx, srv, enrollBodyWEnrollmentID)

	t.Log("Enroll the second agent with the same enrollment_id")
	secondAgentID, _ := EnrollAgent(t, ctx, srv, enrollBodyWEnrollmentID)

	// cleanup
	defer func() {
		err := srv.bulker.Delete(ctx, dl.FleetAgents, secondAgentID)
		if err != nil {
			t.Log("could not clean up second agent")
		}
		err2 := srv.bulker.Delete(ctx, dl.FleetAgents, firstAgentID)
		if err2 != nil {
			t.Log("could not clean up first agent")
		}
	}()

	// checking that old agent with enrollment id is deleted
	agent, err := dl.FindAgent(ctx, srv.bulker, dl.QueryAgentByID, dl.FieldID, firstAgentID)
	t.Log(agent)
	if err != nil {
		t.Log("old agent not found as expected")
	} else {
		t.Fatal("duplicate agent found after enrolling with same enrollment id")
	}
}

func Test_Agent_Enrollment_Id_Invalidated_API_key(t *testing.T) {
	enrollBodyWEnrollmentID := `{
	    "type": "PERMANENT",
	    "shared_id": "",
	    "enrollment_id": "123456invalidated",
	    "metadata": {
		"user_provided": {},
		"local": {},
		"tags": []
	    }
	}`
	ctx, cancel := context.WithCancel(context.Background())
	defer cancel()

	// Start test server
	srv, err := startTestServer(t, ctx, policyData)
	require.NoError(t, err)
	ctx = testlog.SetLogger(t).WithContext(ctx)

	t.Log("Enroll the first agent with enrollment_id")
	firstAgentID, _ := EnrollAgent(t, ctx, srv, enrollBodyWEnrollmentID)

	agent, err := dl.FindAgent(ctx, srv.bulker, dl.QueryAgentByID, dl.FieldID, firstAgentID)
	if err != nil {
		t.Log("first agent not found")
	}

	// invalidate first api key to verify if second enroll works like this
	t.Log("invalidate the first agent api key")
	t.Log(agent.AccessAPIKeyID)
	if err = srv.bulker.APIKeyInvalidate(ctx, agent.AccessAPIKeyID); err != nil {
		t.Fatal("Could not invalidate API key")
	}

	t.Log("Enroll the second agent with the same enrollment_id")
	secondAgentID, _ := EnrollAgent(t, ctx, srv, enrollBodyWEnrollmentID)

	// cleanup
	defer func() {
		err := srv.bulker.Delete(ctx, dl.FleetAgents, secondAgentID)
		if err != nil {
			t.Log("could not clean up second agent")
		}
		err2 := srv.bulker.Delete(ctx, dl.FleetAgents, firstAgentID)
		if err2 != nil {
			t.Log("could not clean up first agent")
		}
	}()

	// checking that old agent with enrollment id is deleted
	agent, err = dl.FindAgent(ctx, srv.bulker, dl.QueryAgentByID, dl.FieldID, firstAgentID)
	t.Log(agent)
	if err != nil {
		t.Log("old agent not found as expected")
	} else {
		t.Fatal("duplicate agent found after enrolling with same enrollment id")
	}
}

func Test_Agent_Auth_errors(t *testing.T) {
	ctx, cancel := context.WithCancel(context.Background())
	defer cancel()

	// Start test server
	srv, err := startTestServer(t, ctx, policyData)
	require.NoError(t, err)
	ctx = testlog.SetLogger(t).WithContext(ctx)

	cli := cleanhttp.DefaultClient()

	// Setup for some strange auth cases
	// enroll an agent, and get it's API key
	t.Log("Enroll an agent")
	req, err := http.NewRequestWithContext(ctx, "POST", srv.baseURL()+"/api/fleet/agents/enroll", strings.NewReader(enrollBody))
	require.NoError(t, err)
	req.Header.Set("Authorization", "ApiKey "+srv.enrollKey)
	req.Header.Set("User-Agent", "elastic agent "+serverVersion)
	req.Header.Set("Content-Type", "application/json")
	res, err := cli.Do(req)
	require.NoError(t, err)

	require.Equal(t, http.StatusOK, res.StatusCode)
	p, _ := io.ReadAll(res.Body)
	res.Body.Close()
	var obj map[string]interface{} // NOTE Should we use response objects?
	err = json.Unmarshal(p, &obj)
	require.NoError(t, err)

	item, ok := obj["item"]
	require.True(t, ok, "expected attribute item is missing")
	mm, ok := item.(map[string]interface{})
	require.True(t, ok, "expected attribute item to be an object")
	keyRaw, ok := mm["access_api_key"]
	require.True(t, ok, "expected attribute access_api_key is missing")
	key, ok := keyRaw.(string)
	require.True(t, ok, "expected attribute access_api_key to be a string")
	require.NotEmpty(t, key)

	idRaw, ok := mm["id"]
	require.True(t, ok, "expected attribute id is missing")
	id, ok := idRaw.(string)
	require.True(t, ok, "expected attribute id to be a string")
	require.NotEmpty(t, id)

	t.Run("use enroll key for checkin", func(t *testing.T) {
		ctx := testlog.SetLogger(t).WithContext(ctx)
		req, err := http.NewRequestWithContext(ctx, "POST", srv.baseURL()+"/api/fleet/agents/"+id+"/checkin", strings.NewReader(checkinBody))
		require.NoError(t, err)
		req.Header.Set("Authorization", "ApiKey "+srv.enrollKey)
		req.Header.Set("User-Agent", "elastic agent "+serverVersion)
		req.Header.Set("Content-Type", "application/json")

		res, err := cli.Do(req)
		require.NoError(t, err)
		res.Body.Close()
		require.Equal(t, http.StatusForbidden, res.StatusCode)
	})
	t.Run("wrong agent ID", func(t *testing.T) {
		ctx := testlog.SetLogger(t).WithContext(ctx)
		req, err := http.NewRequestWithContext(ctx, "POST", srv.baseURL()+"/api/fleet/agents/bad-agent-id/checkin", strings.NewReader(checkinBody))
		require.NoError(t, err)
		req.Header.Set("Authorization", "ApiKey "+key)
		req.Header.Set("User-Agent", "elastic agent "+serverVersion)
		req.Header.Set("Content-Type", "application/json")

		res, err := cli.Do(req)
		require.NoError(t, err)
		res.Body.Close()
		require.Equal(t, http.StatusForbidden, res.StatusCode)
	})
	t.Run("use another agent's api key", func(t *testing.T) {
		ctx := testlog.SetLogger(t).WithContext(ctx)
		req, err := http.NewRequestWithContext(ctx, "POST", srv.baseURL()+"/api/fleet/agents/enroll", strings.NewReader(enrollBody))
		require.NoError(t, err)
		req.Header.Set("Authorization", "ApiKey "+srv.enrollKey)
		req.Header.Set("User-Agent", "elastic agent "+serverVersion)
		req.Header.Set("Content-Type", "application/json")
		res, err := cli.Do(req)
		require.NoError(t, err)

		require.Equal(t, http.StatusOK, res.StatusCode)
		t.Log("Agent enrollment successful, verify body")
		p, _ := io.ReadAll(res.Body)
		res.Body.Close()
		var obj map[string]interface{} // NOTE Should we use response objects?
		err = json.Unmarshal(p, &obj)
		require.NoError(t, err)

		item, ok := obj["item"]
		require.True(t, ok, "expected attribute item is missing")
		mm, ok := item.(map[string]interface{})
		require.True(t, ok, "expected attribute item to be an object")

		idRaw, ok := mm["id"]
		require.True(t, ok, "expected attribute id is missing")
		id, ok := idRaw.(string)
		require.True(t, ok, "expected attribute id to be a string")
		require.NotEmpty(t, id)

		req, err = http.NewRequestWithContext(ctx, "POST", srv.baseURL()+"/api/fleet/agents/"+id+"/checkin", strings.NewReader(checkinBody))
		require.NoError(t, err)
		req.Header.Set("Authorization", "ApiKey "+key)
		req.Header.Set("User-Agent", "elastic agent "+serverVersion)
		req.Header.Set("Content-Type", "application/json")

		res, err = cli.Do(req)
		require.NoError(t, err)
		res.Body.Close()
		require.Equal(t, http.StatusForbidden, res.StatusCode)
	})
	t.Run("use api key for enrollment", func(t *testing.T) {
		ctx := testlog.SetLogger(t).WithContext(ctx)
		req, err := http.NewRequestWithContext(ctx, "POST", srv.baseURL()+"/api/fleet/agents/enroll", strings.NewReader(enrollBody))
		require.NoError(t, err)
		req.Header.Set("Authorization", "ApiKey "+key)
		req.Header.Set("User-Agent", "elastic agent "+serverVersion)
		req.Header.Set("Content-Type", "application/json")
		res, err := cli.Do(req)
		require.NoError(t, err)
		res.Body.Close()
		require.Equal(t, http.StatusInternalServerError, res.StatusCode)
	})
}

func Test_Agent_request_errors(t *testing.T) {
	ctx, cancel := context.WithCancel(context.Background())
	defer cancel()

	// Start test server
	srv, err := startTestServer(t, ctx, policyData)
	require.NoError(t, err)
	ctx = testlog.SetLogger(t).WithContext(ctx)

	cli := cleanhttp.DefaultClient()
	t.Run("no auth", func(t *testing.T) {
		ctx := testlog.SetLogger(t).WithContext(ctx)
		req, err := http.NewRequestWithContext(ctx, "POST", srv.baseURL()+"/api/fleet/agents/enroll", strings.NewReader(enrollBody))
		require.NoError(t, err)
		req.Header.Set("User-Agent", "elastic agent "+serverVersion)
		req.Header.Set("Content-Type", "application/json")
		res, err := cli.Do(req)
		require.NoError(t, err)
		res.Body.Close()
		require.Equal(t, http.StatusUnauthorized, res.StatusCode)
	})
	t.Run("bad path", func(t *testing.T) {
		ctx := testlog.SetLogger(t).WithContext(ctx)
		req, err := http.NewRequestWithContext(ctx, "POST", srv.baseURL()+"/api/fleet/agents/temporary", strings.NewReader(enrollBody))
		require.NoError(t, err)
		req.Header.Set("Authorization", "ApiKey "+srv.enrollKey)
		req.Header.Set("User-Agent", "elastic agent "+serverVersion)
		req.Header.Set("Content-Type", "application/json")
		res, err := cli.Do(req)
		require.NoError(t, err)
		res.Body.Close()
		require.Equal(t, http.StatusNotFound, res.StatusCode)
	})
	t.Run("wrong method", func(t *testing.T) {
		ctx := testlog.SetLogger(t).WithContext(ctx)
		req, err := http.NewRequestWithContext(ctx, "PUT", srv.baseURL()+"/api/fleet/agents/enroll", strings.NewReader(enrollBody))
		require.NoError(t, err)
		req.Header.Set("Authorization", "ApiKey "+srv.enrollKey)
		req.Header.Set("User-Agent", "elastic agent "+serverVersion)
		req.Header.Set("Content-Type", "application/json")
		res, err := cli.Do(req)
		require.NoError(t, err)
		res.Body.Close()
		require.Equal(t, http.StatusMethodNotAllowed, res.StatusCode)
	})
	t.Run("no body", func(t *testing.T) {
		ctx := testlog.SetLogger(t).WithContext(ctx)
		req, err := http.NewRequestWithContext(ctx, "POST", srv.baseURL()+"/api/fleet/agents/enroll", nil)
		require.NoError(t, err)
		req.Header.Set("Authorization", "ApiKey "+srv.enrollKey)
		req.Header.Set("User-Agent", "elastic agent "+serverVersion)
		req.Header.Set("Content-Type", "application/json")
		res, err := cli.Do(req)
		require.NoError(t, err)
		res.Body.Close()
		require.Equal(t, http.StatusBadRequest, res.StatusCode)
	})
	t.Run("no user agent", func(t *testing.T) {
		ctx := testlog.SetLogger(t).WithContext(ctx)
		req, err := http.NewRequestWithContext(ctx, "POST", srv.baseURL()+"/api/fleet/agents/enroll", strings.NewReader(enrollBody))
		require.NoError(t, err)
		req.Header.Set("Authorization", "ApiKey "+srv.enrollKey)
		req.Header.Set("Content-Type", "application/json")
		res, err := cli.Do(req)
		require.NoError(t, err)
		res.Body.Close()
		require.Equal(t, http.StatusBadRequest, res.StatusCode)
	})
	t.Run("bad user agent", func(t *testing.T) {
		ctx := testlog.SetLogger(t).WithContext(ctx)
		req, err := http.NewRequestWithContext(ctx, "POST", srv.baseURL()+"/api/fleet/agents/enroll", strings.NewReader(enrollBody))
		require.NoError(t, err)
		req.Header.Set("Authorization", "ApiKey "+srv.enrollKey)
		req.Header.Set("User-Agent", "elastic-agent "+serverVersion)
		req.Header.Set("Content-Type", "application/json")
		res, err := cli.Do(req)
		require.NoError(t, err)
		res.Body.Close()
		require.Equal(t, http.StatusBadRequest, res.StatusCode)
	})
}

func Test_SmokeTest_CheckinPollTimeout(t *testing.T) {
	ctx, cancel := context.WithCancel(context.Background())
	defer cancel()

	// Start test server
	srv, err := startTestServer(t, ctx, policyData)
	require.NoError(t, err)
	ctx = testlog.SetLogger(t).WithContext(ctx)

	cli := cleanhttp.DefaultClient()

	// enroll an agent
	t.Log("Enroll an agent")
	req, err := http.NewRequestWithContext(ctx, "POST", srv.baseURL()+"/api/fleet/agents/enroll", strings.NewReader(enrollBody))
	require.NoError(t, err)
	req.Header.Set("Authorization", "ApiKey "+srv.enrollKey)
	req.Header.Set("User-Agent", "elastic agent "+serverVersion)
	req.Header.Set("Content-Type", "application/json")
	res, err := cli.Do(req)
	require.NoError(t, err)

	require.Equal(t, http.StatusOK, res.StatusCode)
	dec := json.NewDecoder(res.Body)
	var enrollResponse api.EnrollResponse
	err = dec.Decode(&enrollResponse)
	res.Body.Close()
	require.NoError(t, err)
	agentID := enrollResponse.Item.Id
	apiKey := enrollResponse.Item.AccessApiKey

	// checkin
	t.Logf("checkin 1: agent %s no poll_timeout", agentID)
	req, err = http.NewRequestWithContext(ctx, "POST", srv.baseURL()+"/api/fleet/agents/"+agentID+"/checkin", strings.NewReader(checkinBody))
	require.NoError(t, err)
	req.Header.Set("Authorization", "ApiKey "+apiKey)
	req.Header.Set("User-Agent", "elastic agent "+serverVersion)
	req.Header.Set("Content-Type", "application/json")
	start := time.Now()
	res, err = cli.Do(req)
	require.NoError(t, err)
	t.Logf("checkin 1: agent %s took %s", agentID, time.Since(start))

	require.Equal(t, http.StatusOK, res.StatusCode)
	var checkinResponse api.CheckinResponse
	dec = json.NewDecoder(res.Body)
	err = dec.Decode(&checkinResponse)
	res.Body.Close()
	require.NoError(t, err)

	t.Logf("Ack actions for agent %s", agentID)
	events := make([]api.AckRequest_Events_Item, 0, len(*checkinResponse.Actions))
	for _, action := range *checkinResponse.Actions {
		event := api.GenericEvent{
			ActionId: action.Id,
			AgentId:  agentID,
			Message:  "test-message",
			Type:     api.ACTIONRESULT,
			Subtype:  api.ACKNOWLEDGED,
		}
		ev := api.AckRequest_Events_Item{}
		err := ev.FromGenericEvent(event)
		require.NoError(t, err)
		events = append(events, ev)
	}
	p, err := json.Marshal(api.AckRequest{Events: events})
	require.NoError(t, err)
	req, err = http.NewRequestWithContext(ctx, "POST", srv.baseURL()+"/api/fleet/agents/"+agentID+"/acks", bytes.NewBuffer(p))
	require.NoError(t, err)
	req.Header.Set("Authorization", "ApiKey "+apiKey)
	req.Header.Set("User-Agent", "elastic agent "+serverVersion)
	req.Header.Set("Content-Type", "application/json")
	res, err = cli.Do(req)
	require.NoError(t, err)
	res.Body.Close()
	require.Equal(t, http.StatusOK, res.StatusCode)

	t.Logf("checkin 2: agent %s poll_timeout 3m", agentID)
	ctx, cancel = context.WithTimeout(ctx, 3*time.Minute)
	defer cancel()
	req, err = http.NewRequestWithContext(ctx, "POST", srv.baseURL()+"/api/fleet/agents/"+agentID+"/checkin", strings.NewReader(fmt.Sprintf(`{
	    "ack_token": "%s",
	    "status": "online",
	    "message": "checkin ok",
	    "poll_timeout": "3m"
	}`, *checkinResponse.AckToken)))
	require.NoError(t, err)
	req.Header.Set("Authorization", "ApiKey "+apiKey)
	req.Header.Set("User-Agent", "elastic agent "+serverVersion)
	req.Header.Set("Content-Type", "application/json")
	start = time.Now()
	res, err = cli.Do(req)
	require.NoError(t, err)
	dur := time.Since(start)
	t.Logf("checkin 2: agent %s took %s", agentID, time.Since(start))
	p, err = io.ReadAll(res.Body)
	res.Body.Close()
	require.NoError(t, err)
	t.Logf("Response body: %s", string(p))
	t.Logf("Request duration: %s", dur)
	require.Equal(t, http.StatusOK, res.StatusCode)
	require.LessOrEqual(t, dur, 2*time.Minute)
	err = json.Unmarshal(p, &checkinResponse)
	require.NoError(t, err)

	t.Logf("checkin 3: agent %s poll_timeout 10m checkin_max_limit returns early", agentID)
	ctx, cancel = context.WithTimeout(ctx, 10*time.Minute)
	defer cancel()
	req, err = http.NewRequestWithContext(ctx, "POST", srv.baseURL()+"/api/fleet/agents/"+agentID+"/checkin", strings.NewReader(fmt.Sprintf(`{
	    "ack_token": "%s",
	    "status": "online",
	    "message": "checkin ok",
	    "poll_timeout": "10m"
	}`, *checkinResponse.AckToken)))
	require.NoError(t, err)
	req.Header.Set("Authorization", "ApiKey "+apiKey)
	req.Header.Set("User-Agent", "elastic agent "+serverVersion)
	req.Header.Set("Content-Type", "application/json")
	start = time.Now()
	res, err = cli.Do(req)
	require.NoError(t, err)
	dur = time.Since(start)
	t.Logf("checkin 3: agent %s took %s", agentID, time.Since(start))
	p, err = io.ReadAll(res.Body)
	res.Body.Close()
	require.NoError(t, err)
	t.Logf("Response body: %s", string(p))
	t.Logf("Request duration: %s", dur)
	require.Equal(t, http.StatusOK, res.StatusCode)
	require.LessOrEqual(t, dur, 3*time.Minute) // include write timeout
	require.GreaterOrEqual(t, dur, time.Minute)
}

func Test_SmokeTest_CheckinPollShutdown(t *testing.T) {
	ctx, cancel := context.WithCancel(context.Background())
	defer cancel()

	// Start test server
	srv, err := startTestServer(t, ctx, policyData)
	require.NoError(t, err)
	ctx = testlog.SetLogger(t).WithContext(ctx)

	cli := cleanhttp.DefaultClient()

	// enroll an agent
	t.Log("Enroll an agent")
	req, err := http.NewRequestWithContext(ctx, "POST", srv.baseURL()+"/api/fleet/agents/enroll", strings.NewReader(enrollBody))
	require.NoError(t, err)
	req.Header.Set("Authorization", "ApiKey "+srv.enrollKey)
	req.Header.Set("User-Agent", "elastic agent "+serverVersion)
	req.Header.Set("Content-Type", "application/json")
	res, err := cli.Do(req)
	require.NoError(t, err)

	require.Equal(t, http.StatusOK, res.StatusCode)
	dec := json.NewDecoder(res.Body)
	var enrollResponse api.EnrollResponse
	err = dec.Decode(&enrollResponse)
	res.Body.Close()
	require.NoError(t, err)
	agentID := enrollResponse.Item.Id
	apiKey := enrollResponse.Item.AccessApiKey

	// checkin
	t.Logf("checkin 1: agent %s no poll_timeout", agentID)
	req, err = http.NewRequestWithContext(ctx, "POST", srv.baseURL()+"/api/fleet/agents/"+agentID+"/checkin", strings.NewReader(checkinBody))
	require.NoError(t, err)
	req.Header.Set("Authorization", "ApiKey "+apiKey)
	req.Header.Set("User-Agent", "elastic agent "+serverVersion)
	req.Header.Set("Content-Type", "application/json")
	start := time.Now()
	res, err = cli.Do(req)
	require.NoError(t, err)
	t.Logf("checkin 1: agent %s took %s", agentID, time.Since(start))

	require.Equal(t, http.StatusOK, res.StatusCode)
	var checkinResponse api.CheckinResponse
	dec = json.NewDecoder(res.Body)
	err = dec.Decode(&checkinResponse)
	res.Body.Close()
	require.NoError(t, err)

	t.Logf("Ack actions for agent %s", agentID)
	events := make([]api.AckRequest_Events_Item, 0, len(*checkinResponse.Actions))
	for _, action := range *checkinResponse.Actions {
		event := api.GenericEvent{
			ActionId: action.Id,
			AgentId:  agentID,
			Message:  "test-message",
			Type:     api.ACTIONRESULT,
			Subtype:  api.ACKNOWLEDGED,
		}
		ev := api.AckRequest_Events_Item{}
		err := ev.FromGenericEvent(event)
		require.NoError(t, err)
		events = append(events, ev)
	}
	p, err := json.Marshal(api.AckRequest{Events: events})
	require.NoError(t, err)
	req, err = http.NewRequestWithContext(ctx, "POST", srv.baseURL()+"/api/fleet/agents/"+agentID+"/acks", bytes.NewBuffer(p))
	require.NoError(t, err)
	req.Header.Set("Authorization", "ApiKey "+apiKey)
	req.Header.Set("User-Agent", "elastic agent "+serverVersion)
	req.Header.Set("Content-Type", "application/json")
	res, err = cli.Do(req)
	require.NoError(t, err)
	res.Body.Close()
	require.Equal(t, http.StatusOK, res.StatusCode)

	t.Logf("checkin 2: agent %s poll_timeout 3m server will shutdown after 10s", agentID)
	//nolint:noctx // we want to halt the request via the server context cancelation
	req, err = http.NewRequest("POST", srv.baseURL()+"/api/fleet/agents/"+agentID+"/checkin", strings.NewReader(fmt.Sprintf(`{
	    "ack_token": "%s",
	    "status": "online",
	    "message": "checkin ok",
	    "poll_timeout": "3m"
	}`, *checkinResponse.AckToken)))
	require.NoError(t, err)
	req.Header.Set("Authorization", "ApiKey "+apiKey)
	req.Header.Set("User-Agent", "elastic agent "+serverVersion)
	req.Header.Set("Content-Type", "application/json")
	start = time.Now()

	go func() {
		time.Sleep(time.Second * 10)
		t.Log("Shutting down server")
		cancel()
	}()
	res, err = cli.Do(req)
	require.NoError(t, err)
	dur := time.Since(start)
	t.Logf("checkin 2: agent %s took %s", agentID, time.Since(start))
	p, err = io.ReadAll(res.Body)
	res.Body.Close()
	require.NoError(t, err)
	t.Logf("Response body: %s", string(p))
	t.Logf("Request duration: %s", dur)
	require.Equal(t, http.StatusOK, res.StatusCode)
	require.LessOrEqual(t, dur, 2*time.Minute)
	require.GreaterOrEqual(t, dur, time.Second*10)
	token := *checkinResponse.AckToken
	err = json.Unmarshal(p, &checkinResponse)
	require.NoError(t, err)
	require.Equal(t, token, *checkinResponse.AckToken)
<<<<<<< HEAD

	cancel()
	srv.waitExit() //nolint:errcheck // test case
}

// Test_SmokeTest_Verify_v85Migrate will ensure that the policy regenerates output keys when the agent doc contains an empty key
func Test_SmokeTest_Verify_v85Migrate(t *testing.T) {
	ctx, cancel := context.WithCancel(context.Background())
	defer cancel()

	// Start test server
	srv, err := startTestServer(t, ctx, policyData)
	require.NoError(t, err)

	cli := cleanhttp.DefaultClient()

	// enroll an agent
	enrollBody := `{
	    "type": "PERMANENT",
	    "shared_id": "",
	    "metadata": {
		"user_provided": {},
		"local": {},
		"tags": []
	    }
	}`
	t.Log("Enroll an agent")
	id, key := EnrollAgent(t, ctx, srv, enrollBody)

	// checkin
	t.Logf("Fake a checkin for agent %s", id)
	req, err := http.NewRequestWithContext(ctx, "POST", srv.baseURL()+"/api/fleet/agents/"+id+"/checkin", strings.NewReader(checkinBody))
	require.NoError(t, err)
	req.Header.Set("Authorization", "ApiKey "+key)
	req.Header.Set("User-Agent", "elastic agent "+serverVersion)
	req.Header.Set("Content-Type", "application/json")
	res, err := cli.Do(req)
	require.NoError(t, err)

	require.Equal(t, http.StatusOK, res.StatusCode)
	t.Log("Checkin successful, verify body")
	p, _ := io.ReadAll(res.Body)
	res.Body.Close()
	var obj map[string]interface{}
	err = json.Unmarshal(p, &obj)
	require.NoError(t, err)

	at, ok := obj["ack_token"]
	require.True(t, ok, "expected ack_token in response")
	_, ok = at.(string)
	require.True(t, ok, "ack_token is not a string")

	actionsRaw, ok := obj["actions"]
	require.True(t, ok, "expected actions is missing")
	actions, ok := actionsRaw.([]interface{})
	require.True(t, ok, "expected actions to be an array")
	require.Greater(t, len(actions), 0, "expected at least 1 action")
	action, ok := actions[0].(map[string]interface{})
	require.True(t, ok, "expected action to be an object")
	aIDRaw, ok := action["id"]
	require.True(t, ok, "expected action id attribute missing")
	aID, ok := aIDRaw.(string)
	require.True(t, ok, "expected action id to be string")
	aAgentIDRaw, ok := action["agent_id"]
	require.True(t, ok, "expected action agent_id attribute missing")
	aAgentID, ok := aAgentIDRaw.(string)
	require.True(t, ok, "expected action agent_id to be string")
	require.Equal(t, id, aAgentID)

	body := fmt.Sprintf(`{
	    "events": [{
		"action_id": "%s",
		"agent_id": "%s",
		"message": "test-message",
		"type": "ACTION_RESULT",
		"subtype": "ACKNOWLEDGED"
	    }]
	}`, aID, id)
	t.Logf("Fake an ack for action %s for agent %s", aID, id)
	req, err = http.NewRequestWithContext(ctx, "POST", srv.baseURL()+"/api/fleet/agents/"+id+"/acks", strings.NewReader(body))
	require.NoError(t, err)
	req.Header.Set("Authorization", "ApiKey "+key)
	req.Header.Set("Content-Type", "application/json")
	res, err = cli.Do(req)
	require.NoError(t, err)

	require.Equal(t, http.StatusOK, res.StatusCode)
	t.Log("Ack successful, verify body")
	p, _ = io.ReadAll(res.Body)
	res.Body.Close()
	var ackObj map[string]interface{}
	err = json.Unmarshal(p, &ackObj)
	require.NoError(t, err)

	// NOTE the checkin response will only have the errors attribute if it's set to true in the response.
	// When decoding to a (typed) struct, the default will implicitly be false if it's missing
	_, ok = ackObj["errors"]
	require.Falsef(t, ok, "expected response to have no errors attribute, errors are present: %+v", ackObj)

	// Update agent doc to have output key == ""
	agent, err := dl.FindAgent(ctx, srv.bulker, dl.QueryAgentByID, dl.FieldID, id)
	require.NoError(t, err)
	outputNames := make([]string, 0, len(agent.Outputs))
	for name := range agent.Outputs {
		outputNames = append(outputNames, name)
	}
	require.Len(t, outputNames, 1)
	p = []byte(fmt.Sprintf(`{"script":{"lang": "painless", "source": "ctx._source['outputs'][params.output].api_key = ''; ctx._source['outputs'][params.output].api_key_id = '';", "params": {"output": "%s"}}}`, outputNames[0]))
	t.Logf("Attempting to remove api_key attribute from: %s, body: %s", id, string(p))
	err = srv.bulker.Update(
		ctx,
		dl.FleetAgents,
		id,
		p,
		bulk.WithRefresh(),
		bulk.WithRetryOnConflict(3),
	)
	require.NoError(t, err)

	// Checkin again to get policy change action and new keys
	req, err = http.NewRequestWithContext(ctx, "POST", srv.baseURL()+"/api/fleet/agents/"+id+"/checkin", strings.NewReader(checkinBody))
	require.NoError(t, err)
	req.Header.Set("Authorization", "ApiKey "+key)
	req.Header.Set("User-Agent", "elastic agent "+serverVersion)
	req.Header.Set("Content-Type", "application/json")
	res, err = cli.Do(req)
	require.NoError(t, err)

	require.Equal(t, http.StatusOK, res.StatusCode)
	t.Log("Checkin successful, verify body")
	p, _ = io.ReadAll(res.Body)
	res.Body.Close()
	err = json.Unmarshal(p, &obj)
	require.NoError(t, err)

	at, ok = obj["ack_token"]
	require.True(t, ok, "expected ack_token in response")
	_, ok = at.(string)
	require.True(t, ok, "ack_token is not a string")

	actionsRaw, ok = obj["actions"]
	require.True(t, ok, "expected actions is missing")
	actions, ok = actionsRaw.([]interface{})
	require.True(t, ok, "expected actions to be an array")
	require.Greater(t, len(actions), 0, "expected at least 1 action")

	cancel()
	srv.waitExit() //nolint:errcheck // test case
=======
>>>>>>> a77afb86
}<|MERGE_RESOLUTION|>--- conflicted
+++ resolved
@@ -1291,10 +1291,6 @@
 	err = json.Unmarshal(p, &checkinResponse)
 	require.NoError(t, err)
 	require.Equal(t, token, *checkinResponse.AckToken)
-<<<<<<< HEAD
-
-	cancel()
-	srv.waitExit() //nolint:errcheck // test case
 }
 
 // Test_SmokeTest_Verify_v85Migrate will ensure that the policy regenerates output keys when the agent doc contains an empty key
@@ -1440,6 +1436,4 @@
 
 	cancel()
 	srv.waitExit() //nolint:errcheck // test case
-=======
->>>>>>> a77afb86
 }