// Copyright Elasticsearch B.V. and/or licensed to Elasticsearch B.V. under one
// or more contributor license agreements. Licensed under the Elastic License;
// you may not use this file except in compliance with the Elastic License.

package server

import (
	"context"
	"errors"
	"fmt"
	"os"
	"reflect"
	"runtime/debug"
	"sync"
	"time"

	"go.elastic.co/apm/v2"
	apmtransport "go.elastic.co/apm/v2/transport"

	"github.com/elastic/elastic-agent-client/v7/pkg/client"

	"github.com/elastic/fleet-server/v7/internal/pkg/action"
	"github.com/elastic/fleet-server/v7/internal/pkg/api"
	"github.com/elastic/fleet-server/v7/internal/pkg/build"
	"github.com/elastic/fleet-server/v7/internal/pkg/bulk"
	"github.com/elastic/fleet-server/v7/internal/pkg/cache"
	"github.com/elastic/fleet-server/v7/internal/pkg/checkin"
	"github.com/elastic/fleet-server/v7/internal/pkg/config"
	"github.com/elastic/fleet-server/v7/internal/pkg/dl"
	"github.com/elastic/fleet-server/v7/internal/pkg/es"
	"github.com/elastic/fleet-server/v7/internal/pkg/gc"
	"github.com/elastic/fleet-server/v7/internal/pkg/monitor"
	"github.com/elastic/fleet-server/v7/internal/pkg/policy"
	"github.com/elastic/fleet-server/v7/internal/pkg/profile"
	"github.com/elastic/fleet-server/v7/internal/pkg/scheduler"
	"github.com/elastic/fleet-server/v7/internal/pkg/state"
	"github.com/elastic/fleet-server/v7/internal/pkg/ver"

	"github.com/hashicorp/go-version"
	"github.com/rs/zerolog"
	"golang.org/x/sync/errgroup"
)

const kUAFleetServer = "Fleet-Server"

// Fleet is an instance of the fleet-server.
type Fleet struct {
	standAlone bool
	bi         build.Info
	verCon     version.Constraints

	cfgCh    chan *config.Config
	cache    cache.Cache
	reporter state.Reporter

	// Used for diagnostics reporting
	l   sync.RWMutex
	cfg *config.Config
}

// NewFleet creates the actual fleet server service.
func NewFleet(bi build.Info, reporter state.Reporter, standAlone bool) (*Fleet, error) {
	verCon, err := api.BuildVersionConstraint(bi.Version)
	if err != nil {
		return nil, err
	}

	return &Fleet{
		standAlone: standAlone,
		bi:         bi,
		verCon:     verCon,
		cfgCh:      make(chan *config.Config, 1),
		reporter:   reporter,
	}, nil
}

type runFunc func(context.Context) error

type runFuncCfg func(context.Context, *config.Config) error

func (f *Fleet) GetConfig() *config.Config {
	f.l.RLock()
	defer f.l.RUnlock()
	return f.cfg
}

// Run runs the fleet server
func (f *Fleet) Run(ctx context.Context, initCfg *config.Config) error {
	// ctx is cancelled when a SIGTERM or SIGINT is received or when the agent wrappers calls stop because a unit is being stopped/removed.

	// Replace context with cancellable ctx
	// in order to automatically cancel all the go routines
	// that were started in the scope of this function on function exit
	ctx, cn := context.WithCancel(ctx)
	defer cn()

	log := zerolog.Ctx(ctx)
	err := initCfg.LoadServerLimits(log)
	if err != nil {
		return fmt.Errorf("encountered error while loading server limits: %w", err)
	}
	cacheCfg := config.CopyCache(initCfg)
	log.Info().Interface("cfg", cacheCfg).Msg("Setting cache config options")
	cache, err := cache.New(cacheCfg, cache.WithLog(log))
	if err != nil {
		return err
	}
	f.cache = cache

	var curCfg *config.Config
	newCfg := initCfg

	stop := func(cn context.CancelFunc, g *errgroup.Group) {
		if cn != nil {
			cn()
		}
		if g != nil {
			err := g.Wait()
			if err != nil {
				log.Error().Err(err).Msg("error encountered while stopping server")
			}
		}
	}

	start := func(ctx context.Context, runfn runFuncCfg, cfg *config.Config, ech chan<- error) (*errgroup.Group, context.CancelFunc) {
		ctx, cn = context.WithCancel(ctx)
		g, ctx := errgroup.WithContext(ctx)

		g.Go(func() error {
			err := runfn(ctx, cfg)
			if err != nil {
				ech <- err
			}
			return err
		})
		return g, cn
	}

	var (
		proCancel, srvCancel context.CancelFunc
		proEg, srvEg         *errgroup.Group
	)

	started := false
	ech := make(chan error, 2)

LOOP:
	for {
		if started {
			f.reporter.UpdateState(client.UnitStateConfiguring, "Re-configuring", nil) //nolint:errcheck // unclear on what should we do if updating the status fails?
		} else {
			started = true
			f.reporter.UpdateState(client.UnitStateStarting, "Starting", nil) //nolint:errcheck // unclear on what should we do if updating the status fails?
		}

		err := newCfg.LoadServerLimits(log)
		if err != nil {
			return fmt.Errorf("encountered error while loading server limits: %w", err)
		}

		// Create or recreate cache
		if configCacheChanged(curCfg, newCfg) {
			log.Info().Msg("reconfigure cache on configuration change")
			cacheCfg := config.CopyCache(newCfg)
			err := f.cache.Reconfigure(cacheCfg)
			log.Info().Err(err).Interface("cfg", cacheCfg).Msg("reconfigure cache complete")
			if err != nil {
				return err
			}
		}

		// Start or restart profiler
		if configChangedProfiler(curCfg, newCfg) {
			if proCancel != nil {
				log.Info().Msg("stopping profiler on configuration change")
				stop(proCancel, proEg)
			}
			proEg, proCancel = nil, nil
			if newCfg.Inputs[0].Server.Profiler.Enabled {
				log.Info().Msg("starting profiler on configuration change")
				proEg, proCancel = start(ctx, func(ctx context.Context, cfg *config.Config) error {
					return profile.RunProfiler(ctx, cfg.Inputs[0].Server.Profiler.Bind)
				}, newCfg, ech)
			}
		}

		// Start or restart server
		if configChangedServer(*log, curCfg, newCfg) {
			if srvCancel != nil {
				log.Info().Msg("stopping server on configuration change")
				stop(srvCancel, srvEg)
				select {
				case err := <-ech:
					log.Debug().Err(err).Msg("Server stopped intercepted expected context cancel error.")
				case <-time.After(time.Second * 5):
					log.Warn().Msg("Server stopped expected context cancel error missing.")
				}
			}
			log.Info().Msg("starting server on configuration change")
			srvEg, srvCancel = start(ctx, func(ctx context.Context, cfg *config.Config) error {
				return f.runServer(ctx, cfg)
			}, newCfg, ech)
		}

		curCfg = newCfg
		f.l.Lock()
		f.cfg = curCfg
		f.l.Unlock()

		select {
		case newCfg = <-f.cfgCh:
			log.Info().Msg("Server configuration update")
		case err := <-ech:
			f.reporter.UpdateState(client.UnitStateFailed, fmt.Sprintf("Error - %s", err), nil) //nolint:errcheck // unclear on what should we do if updating the status fails?
			log.Error().Err(err).Msg("Fleet Server failed")
			return err
		case <-ctx.Done():
			f.reporter.UpdateState(client.UnitStateStopping, "Stopping", nil) //nolint:errcheck // unclear on what should we do if updating the status fails?
			break LOOP
		}
	}

	// Server is coming down; wait for the server group to exit cleanly.
	// Timeout if something is locked up.
	err = safeWait(log, srvEg, curCfg.Inputs[0].Server.Timeouts.Drain)

	// Eat cancel error to minimize confusion in logs
	if errors.Is(err, context.Canceled) {
		err = nil
	}

	log.Info().Err(err).Msg("Fleet Server exited")
	return err
}

func configChangedProfiler(curCfg, newCfg *config.Config) bool {
	changed := true

	switch {
	case curCfg == nil:
	case curCfg.Inputs[0].Server.Profiler.Enabled != newCfg.Inputs[0].Server.Profiler.Enabled:
	case curCfg.Inputs[0].Server.Profiler.Bind != newCfg.Inputs[0].Server.Profiler.Bind:
	default:
		changed = false
	}

	return changed
}

func configCacheChanged(curCfg, newCfg *config.Config) bool {
	if curCfg == nil {
		return false
	}
	return curCfg.Inputs[0].Cache != newCfg.Inputs[0].Cache
}

func configChangedServer(log zerolog.Logger, curCfg, newCfg *config.Config) bool {
	zlog := log.With().Interface("new", newCfg.Redact()).Logger()

	changed := true
	switch {
	case curCfg == nil:
		zlog.Info().Msg("initial server configuration")
	case !reflect.DeepEqual(curCfg.Fleet.CopyNoLogging(), newCfg.Fleet.CopyNoLogging()):
		zlog.Info().
			Interface("old", curCfg.Redact()).
			Msg("fleet configuration has changed")
	case !reflect.DeepEqual(curCfg.Output, newCfg.Output):
		zlog.Info().
			Interface("old", curCfg.Redact()).
			Msg("output configuration has changed")
	case !reflect.DeepEqual(curCfg.Inputs[0].Server, newCfg.Inputs[0].Server):
		zlog.Info().
			Interface("old", curCfg.Redact()).
			Msg("server configuration has changed")
	default:
		changed = false
	}

	return changed
}

func safeWait(log *zerolog.Logger, g *errgroup.Group, to time.Duration) error {
	var err error
	waitCh := make(chan error)
	go func() {
		waitCh <- g.Wait()
	}()

	select {
	case err = <-waitCh:
	case <-time.After(to):
		log.Warn().Msg("deadlock: goroutine locked up on errgroup.Wait()")
		err = errors.New("group wait timeout")
	}

	return err
}

func loggedRunFunc(ctx context.Context, tag string, runfn runFunc) func() error {
	log := zerolog.Ctx(ctx)
	return func() error {
		log.Debug().Msg(tag + " started")

		err := runfn(ctx)

		lvl := zerolog.DebugLevel
		switch {
		case err == nil:
		case errors.Is(err, context.Canceled):
			err = nil
		default:
			lvl = zerolog.ErrorLevel
		}

		log.WithLevel(lvl).Err(err).Msg(tag + " exited")
		return err
	}
}

func initRuntime(log *zerolog.Logger, cfg *config.Config) {
	gcPercent := cfg.Inputs[0].Server.Runtime.GCPercent
	if gcPercent != 0 {
		old := debug.SetGCPercent(gcPercent)
<<<<<<< HEAD
		zerolog.Ctx(context.TODO()).Info().
=======

		log.Info().
>>>>>>> 14b40c9a
			Int("old", old).
			Int("new", gcPercent).
			Msg("SetGCPercent")
	}
	memoryLimit := cfg.Inputs[0].Server.Runtime.MemoryLimit
	if memoryLimit != 0 {
		old := debug.SetMemoryLimit(memoryLimit)
<<<<<<< HEAD
		zerolog.Ctx(context.TODO()).Info().
=======
		log.Info().
>>>>>>> 14b40c9a
			Int64("old", old).
			Int64("new", memoryLimit).
			Msg("SetMemoryLimit")
	}

}

func (f *Fleet) initBulker(ctx context.Context, tracer *apm.Tracer, cfg *config.Config) (*bulk.Bulker, error) {
	es, err := es.NewClient(ctx, cfg, false, elasticsearchOptions(
		cfg.Inputs[0].Server.Instrumentation.Enabled, f.bi,
	)...)
	if err != nil {
		return nil, err
	}

	bulkOpts := bulk.BulkOptsFromCfg(cfg)
	bulkOpts = append(bulkOpts, bulk.WithBi(f.bi))
	blk := bulk.NewBulker(es, tracer, bulkOpts...)
	return blk, nil
}

func (f *Fleet) runServer(ctx context.Context, cfg *config.Config) (err error) {
	initRuntime(zerolog.Ctx(ctx), cfg)

	// Create the APM tracer.
	tracer, err := f.initTracer(ctx, cfg.Inputs[0].Server.Instrumentation)
	if err != nil {
		return err
	}

	// The metricsServer is only enabled if http.enabled is set in the config
	metricsServer, err := api.InitMetrics(ctx, cfg, f.bi, tracer)
	switch {
	case err != nil:
		return err
	case metricsServer != nil:
		defer func() {
			_ = metricsServer.Stop()
		}()
	}

	// Bulker is started in its own context and managed in the scope of this function. This is done so
	// when the `ctx` is cancelled, the bulker will remain executing until this function exits.
	// This allows the child subsystems to continue to write to the data store while tearing down.
	bulkCtx, bulkCancel := context.WithCancel(context.Background())
	defer bulkCancel()

	// Create the bulker subsystem
	bulker, err := f.initBulker(bulkCtx, tracer, cfg)
	if err != nil {
		return err
	}

	// Execute the bulker engine in a goroutine with its orphaned context.
	// Create an error channel for the case where the bulker exits
	// unexpectedly (ie. not cancelled by the bulkCancel context).
	errCh := make(chan error)

	go func() {
		runFunc := loggedRunFunc(bulkCtx, "Bulker", bulker.Run)

		// Emit the error from bulker.Run to the local error channel.
		// The error group will be listening for it. (see comments below)
		errCh <- runFunc()
	}()

	// Wrap context with an error group context to manage the lifecycle
	// of the subsystems.  An error from any subsystem, or if the
	// parent context is cancelled, will cancel the group.
	// see https://pkg.go.dev/golang.org/x/sync/errgroup#Group.Go
	g, ctx := errgroup.WithContext(ctx)

	// Stub a function for inclusion in the errgroup that exits when
	// the bulker exits.  If the bulker exits before the error group,
	// this will tear down the error group and g.Wait() will return.
	// Otherwise it will be a noop.
	//nolint:nakedret // small function is easy to track
	g.Go(func() (err error) {
		select {
		case err = <-errCh:
		case <-ctx.Done():
			err = ctx.Err()
		}
		return
	})

	if tracer != nil {
		go func() {
			<-ctx.Done()
			zerolog.Ctx(ctx).Info().Msg("flushing instrumentation tracer...")
			tracer.Flush(nil)
			tracer.Close()
		}()
	}

	if err = f.runSubsystems(ctx, cfg, g, bulker, tracer); err != nil {
		return err
	}

	return g.Wait()
}

// runSubsystems starts  all other subsystems for fleet-server
// we assume bulker.Run is called in another goroutine, it's ctx is not the same ctx passed into runSubsystems and used with the passed errgroup.
// however if the bulker returns an error, the passed errgroup is canceled.
// runSubsystems will also do an ES version check and run migrations if started in agent-mode
// The started subsystems are:
// - Elasticsearch GC - cleanup expired fleet actions
// - Policy Index Monitor - track new documents in the .fleet-policies index
// - Policy Monitor - parse .fleet-policies docuuments into usable policies
// - Policy Self Monitor - report fleet-server health status based on .fleet-policies index
// - Action Monitor - track new documents in the .fleet-actions index
// - Action Dispatcher - send actions from the .fleet-actions index to agents that check in
// - Bulk Checkin handler - batches agent checkin messages to _bulk endpoint, minimizes changed attributes
// - HTTP APIs - start http server on 8220 (default) for external agents, and on 8221 (default) for managing agent in agent-mode or local communications.
func (f *Fleet) runSubsystems(ctx context.Context, cfg *config.Config, g *errgroup.Group, bulker bulk.Bulk, tracer *apm.Tracer) (err error) {
	esCli := bulker.Client()

	// Version check is not performed in standalone mode because it is expected that
	// standalone Fleet Server may be running with older versions of Elasticsearch.
	if !f.standAlone {
		// Check version compatibility with Elasticsearch
		remoteVersion, err := ver.CheckCompatibility(ctx, esCli, f.bi.Version)
		if err != nil {
			if len(remoteVersion) != 0 {
				return fmt.Errorf("failed version compatibility check with elasticsearch (Agent: %s, Elasticsearch: %s): %w",
					f.bi.Version, remoteVersion, err)
			}
			return fmt.Errorf("failed version compatibility check with elasticsearch: %w", err)
		}

		// Migrations are not executed in standalone mode. When needed, they will be executed
		// by some external process.
		loggedMigration := loggedRunFunc(ctx, "Migrations", func(ctx context.Context) error {
			return dl.Migrate(ctx, bulker)
		})
		if err = loggedMigration(); err != nil {
			return fmt.Errorf("failed to run subsystems: %w", err)
		}
	}

	// Run scheduler for periodic GC/cleanup
	gcCfg := cfg.Inputs[0].Server.GC
	sched, err := scheduler.New(gc.Schedules(bulker, gcCfg.ScheduleInterval, gcCfg.CleanupAfterExpiredInterval))
	if err != nil {
		return fmt.Errorf("failed to create elasticsearch GC: %w", err)
	}
	g.Go(loggedRunFunc(ctx, "Elasticsearch GC", sched.Run))

	// Monitoring es client, longer timeout, no retries
	monCli, err := es.NewClient(ctx, cfg, true, elasticsearchOptions(
		cfg.Inputs[0].Server.Instrumentation.Enabled, f.bi,
	)...)
	if err != nil {
		return err
	}

	// Policy index monitor
	pim, err := monitor.New(dl.FleetPolicies, esCli, monCli,
		monitor.WithFetchSize(cfg.Inputs[0].Monitor.FetchSize),
		monitor.WithPollTimeout(cfg.Inputs[0].Monitor.PollTimeout),
		monitor.WithAPMTracer(tracer),
		monitor.WithDebounceTime(cfg.Inputs[0].Monitor.PolicyDebounceTime),
	)
	if err != nil {
		return err
	}
	g.Go(loggedRunFunc(ctx, "Policy index monitor", pim.Run))

	// Policy monitor
	pm := policy.NewMonitor(bulker, pim, cfg.Inputs[0].Server.Limits)
	g.Go(loggedRunFunc(ctx, "Policy monitor", pm.Run))

	// Policy self monitor
	var sm policy.SelfMonitor
	if f.standAlone {
		sm = policy.NewStandAloneSelfMonitor(bulker, f.reporter)
	} else {
		sm = policy.NewSelfMonitor(cfg.Fleet, bulker, pim, cfg.Inputs[0].Policy.ID, f.reporter)
	}
	g.Go(loggedRunFunc(ctx, "Policy self monitor", sm.Run))

	// Actions monitoring
	am, err := monitor.NewSimple(dl.FleetActions, esCli, monCli,
		monitor.WithExpiration(true),
		monitor.WithFetchSize(cfg.Inputs[0].Monitor.FetchSize),
		monitor.WithPollTimeout(cfg.Inputs[0].Monitor.PollTimeout),
		monitor.WithAPMTracer(tracer),
	)
	if err != nil {
		return err
	}
	g.Go(loggedRunFunc(ctx, "Action monitor", am.Run))

	ad := action.NewDispatcher(am, cfg.Inputs[0].Server.Limits.ActionLimit.Interval, cfg.Inputs[0].Server.Limits.ActionLimit.Burst)
	g.Go(loggedRunFunc(ctx, "Action dispatcher", ad.Run))

	bc := checkin.NewBulk(bulker)
	g.Go(loggedRunFunc(ctx, "Bulk checkin", bc.Run))

	ct, err := api.NewCheckinT(f.verCon, &cfg.Inputs[0].Server, f.cache, bc, pm, am, ad, bulker)
	if err != nil {
		return err
	}
	et, err := api.NewEnrollerT(f.verCon, &cfg.Inputs[0].Server, bulker, f.cache)
	if err != nil {
		return err
	}

	at := api.NewArtifactT(&cfg.Inputs[0].Server, bulker, f.cache)
	ack := api.NewAckT(&cfg.Inputs[0].Server, bulker, f.cache)
	st := api.NewStatusT(&cfg.Inputs[0].Server, bulker, f.cache, api.WithSelfMonitor(sm), api.WithBuildInfo(f.bi))
	ut := api.NewUploadT(&cfg.Inputs[0].Server, bulker, monCli, f.cache) // uses no-retry client for bufferless chunk upload
	ft := api.NewFileDeliveryT(&cfg.Inputs[0].Server, bulker, monCli, f.cache)
	pt := api.NewPGPRetrieverT(&cfg.Inputs[0].Server, bulker, f.cache)
	auditT := api.NewAuditT(&cfg.Inputs[0].Server, bulker, f.cache)

	for _, endpoint := range (&cfg.Inputs[0].Server).BindEndpoints() {
		apiServer := api.NewServer(endpoint, &cfg.Inputs[0].Server,
			api.WithCheckin(ct),
			api.WithEnroller(et),
			api.WithArtifact(at),
			api.WithAck(ack),
			api.WithStatus(st),
			api.WithUpload(ut),
			api.WithFileDelivery(ft),
			api.WithPGP(pt),
			api.WithAudit(auditT),
			api.WithTracer(tracer),
		)
		g.Go(loggedRunFunc(ctx, "Http server", func(ctx context.Context) error {
			return apiServer.Run(ctx)
		}))
	}

	return nil
}

// Reload reloads the fleet server with the latest configuration.
func (f *Fleet) Reload(ctx context.Context, cfg *config.Config) error {
	select {
	case f.cfgCh <- cfg:
	case <-ctx.Done():
	}
	return nil
}

const envAPMActive = "ELASTIC_APM_ACTIVE"

func (f *Fleet) initTracer(ctx context.Context, cfg config.Instrumentation) (*apm.Tracer, error) {
	if !cfg.Enabled && os.Getenv(envAPMActive) != "true" {
		return nil, nil
	}

	zerolog.Ctx(ctx).Info().Msg("fleet-server instrumentation is enabled")

	// Use env vars to configure additional APM settings.
	const (
		envGlobalLabels          = "ELASTIC_APM_GLOBAL_LABELS"
		envTransactionSampleRate = "ELASTIC_APM_TRANSACTION_SAMPLE_RATE"
	)
	if cfg.GlobalLabels != "" {
		os.Setenv(envGlobalLabels, cfg.GlobalLabels)
		defer os.Unsetenv(envGlobalLabels)
	}
	if cfg.TransactionSampleRate != "" {
		os.Setenv(envTransactionSampleRate, cfg.TransactionSampleRate)
		defer os.Unsetenv(envTransactionSampleRate)
	}

	options, err := cfg.APMHTTPTransportOptions()
	if err != nil {
		return nil, err
	}

	transport, err := apmtransport.NewHTTPTransport(options)
	if err != nil {
		return nil, err
	}

	return apm.NewTracerOptions(apm.TracerOptions{
		ServiceName:        "fleet-server",
		ServiceVersion:     f.bi.Version,
		ServiceEnvironment: cfg.Environment,
		Transport:          transport,
	})
}

func elasticsearchOptions(instumented bool, bi build.Info) []es.ConfigOption {
	options := []es.ConfigOption{es.WithUserAgent(kUAFleetServer, bi)}
	if instumented {
		options = append(options, es.InstrumentRoundTripper())
	}
	return options
}<|MERGE_RESOLUTION|>--- conflicted
+++ resolved
@@ -322,12 +322,8 @@
 	gcPercent := cfg.Inputs[0].Server.Runtime.GCPercent
 	if gcPercent != 0 {
 		old := debug.SetGCPercent(gcPercent)
-<<<<<<< HEAD
-		zerolog.Ctx(context.TODO()).Info().
-=======
 
 		log.Info().
->>>>>>> 14b40c9a
 			Int("old", old).
 			Int("new", gcPercent).
 			Msg("SetGCPercent")
@@ -335,11 +331,8 @@
 	memoryLimit := cfg.Inputs[0].Server.Runtime.MemoryLimit
 	if memoryLimit != 0 {
 		old := debug.SetMemoryLimit(memoryLimit)
-<<<<<<< HEAD
-		zerolog.Ctx(context.TODO()).Info().
-=======
+
 		log.Info().
->>>>>>> 14b40c9a
 			Int64("old", old).
 			Int64("new", memoryLimit).
 			Msg("SetMemoryLimit")
