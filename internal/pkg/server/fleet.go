--- conflicted
+++ resolved
@@ -177,11 +177,7 @@
 		}
 
 		// Start or restart server
-<<<<<<< HEAD
-		if configChangedServer(curCfg, newCfg) || outputChanged {
-=======
-		if configChangedServer(*log, curCfg, newCfg) {
->>>>>>> 0d439e61
+		if configChangedServer(*log, curCfg, newCfg) || outputChanged {
 			if srvCancel != nil {
 				log.Info().Msg("stopping server on configuration change")
 				stop(srvCancel, srvEg)
