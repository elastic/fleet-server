--- conflicted
+++ resolved
@@ -106,10 +106,7 @@
           dir("${BASE_DIR}"){
             withGoEnv(){
               sh(label: 'Create release artifacts', script: 'make docker-release')
-<<<<<<< HEAD
               uploadPackagesToGoogleBucket(pattern: 'build/distributions/')
-=======
->>>>>>> c053dbb3
             }
           }
         }
