#!/usr/bin/env groovy

@Library('apm@current') _

pipeline {
  agent { label 'ubuntu-18 && immutable' }
  environment {
    REPO="fleet-server"
    BASE_DIR="src/github.com/elastic/${env.REPO}"
    DOCKER_COMPOSE_VERSION = '1.25.5'
    JOB_GIT_CREDENTIALS = "f6c7695a-671e-4f4f-a331-acdce44ff9ba"
    PIPELINE_LOG_LEVEL='INFO'
    JOB_GCS_BUCKET = 'fleet-ci-artifacts'
    JOB_GCS_CREDENTIALS = 'fleet-ci-gcs-plugin-file-credentials'

    DOCKER_REGISTRY = 'docker.elastic.co'
    DOCKER_REGISTRY_SECRET = 'secret/observability-team/ci/docker-registry/prod'

    DOCKER_IMAGE = "${env.DOCKER_REGISTRY}/observability-ci/fleet-server"

    EC_KEY_SECRET = 'secret/observability-team/ci/elastic-cloud/observability-pro'
    TERRAFORM_VERSION = '1.4.6'
  }
  options {
    timeout(time: 1, unit: 'HOURS')
    buildDiscarder(logRotator(numToKeepStr: '20', artifactNumToKeepStr: '20', daysToKeepStr: '30'))
    timestamps()
    ansiColor('xterm')
    disableResume()
    durabilityHint('PERFORMANCE_OPTIMIZED')
    rateLimitBuilds(throttle: [count: 60, durationName: 'hour', userBoost: true])
    quietPeriod(10)
  }
  triggers {
    issueCommentTrigger("${obltGitHubComments()}")
  }
  stages {
    /**
     Checkout the code and stash it, to use it on other stages.
     */
    stage('Checkout') {
      options { skipDefaultCheckout() }
      steps {
        deleteDir()
        gitCheckout(basedir: "${BASE_DIR}")
        stash allowEmpty: true, name: 'source', useDefaultExcludes: false
      }
    }
    stage('Check') {
      options { skipDefaultCheckout() }
      steps {
        withGithubNotify(context: "Check") {
          cleanup()
          dir("${BASE_DIR}"){
            withGoEnv(){
              sh(label: 'check',script: 'make check-ci')
            }
          }
        }
      }
    }
    stage('Local') {
      options { skipDefaultCheckout() }
      steps {
        withGithubNotify(context: "Local") {
          cleanup()
          dir("${BASE_DIR}"){
            withGoEnv(){
              sh(label: 'local',script: 'make local')
            }
          }
        }
      }
    }
    stage('Unit Test') {
      options { skipDefaultCheckout() }
      steps {
        withGithubNotify(context: "Unit Test", tab: 'tests') {
          cleanup()
          dir("${BASE_DIR}"){
            withGoEnv(){
              sh(label: 'test', script: 'make test-unit')
              sh(label: 'test', script: 'make junit-report')
            }
          }
        }
      }
      post {
        always {
          junit(allowEmptyResults: true, keepLongStdio: true, testResults: "${BASE_DIR}/build/*.xml")
        }
      }
    }
    stage('Integration Test') {
      options { skipDefaultCheckout() }
      steps {
        withGithubNotify(context: "Integration Test", tab: 'tests') {
          cleanup()
          dir("${BASE_DIR}"){
            withGoEnv(){
              retryWithSleep(retries: 2, seconds: 5, backoff: true){ sh(label: "Install Docker", script: '.ci/scripts/install-docker-compose.sh') }
              sh(label: 'test', script: 'make test-int')
              sh(label: 'test', script: 'make junit-report')
            }
          }
        }
      }
      post {
        always {
          junit(allowEmptyResults: true, keepLongStdio: true, testResults: "${BASE_DIR}/build/*.xml")
        }
      }
    }
<<<<<<< HEAD
    stage('E2E Test') {
      options { skipDefaultCheckout() }
      steps {
        withGithubNotify(context: "E2E Test", tab: 'tests') {
          cleanup()
          dir("${BASE_DIR}"){
            withGoEnv(){
              retryWithSleep(retries: 2, seconds: 5, backoff: true){ sh(label: "Install Docker", script: '.ci/scripts/install-docker-compose.sh') }
              sh(label: 'test', script: 'make test-e2e')
=======
    stage('Cloud e2e Test') {
      options { skipDefaultCheckout() }
      steps {
        withGithubNotify(context: "Cloud e2e test", tab: 'tests') {
          cleanup()
          dir("${BASE_DIR}"){
            withGoEnv(){
              withTerraformEnv(version: "${TERRAFORM_VERSION}", forceInstallation: true) {
                withSecretVault(secret: "${EC_KEY_SECRET}", data: ['apiKey': 'EC_API_KEY'] ) {
                  retryWithSleep(retries: 2, seconds: 5, backoff: true){ sh(label: "Install Docker", script: '.ci/scripts/install-docker-compose.sh') }
                  dockerLogin(secret: "${env.DOCKER_REGISTRY_SECRET}",
                    registry: "${env.DOCKER_REGISTRY}")
                  sh(label: 'cloud e2e tests', script: 'USER=fleetserverci make test-cloude2e')
                }
              }
>>>>>>> c33f9ea0
            }
          }
        }
      }
    }
    stage('Publish Docker Image') {
      options { skipDefaultCheckout() }
      when {
        not { changeRequest() }
      }
      environment {
        DOCKER_IMAGE_SHA_TAG = "${env.GIT_BASE_COMMIT}"
        DOCKER_IMAGE_LATEST_TAG = "latest"
        DOCKER_IMAGE_GIT_TAG = "${env.BRANCH_NAME}"
      }
      steps {
        withGithubNotify(context: "Publish Docker images") {
          cleanup()
          dir("${BASE_DIR}") {
            catchError(buildResult: 'UNSTABLE', message: 'Unable to push Docker images', stageResult: 'FAILURE') {
              dockerLogin(secret: "${env.DOCKER_REGISTRY_SECRET}",
                registry: "${env.DOCKER_REGISTRY}")

              sh(label: 'Build docker image', script: """
                # not rebuild the image if it exists in the docker registry
                if ! docker pull -q ${env.DOCKER_IMAGE}:${env.DOCKER_IMAGE_SHA_TAG} 2> /dev/null ; then
                  DOCKER_IMAGE="${env.DOCKER_IMAGE}" DOCKER_IMAGE_TAG="${env.DOCKER_IMAGE_SHA_TAG}" make build-docker
                fi
              """)

              pushDockerImage(image: "${env.DOCKER_IMAGE}", tag: "${env.DOCKER_IMAGE_SHA_TAG}")

              whenFalse(isTag()) {
                retagDockerImage(image: "${env.DOCKER_IMAGE}", currentTag: "${env.DOCKER_IMAGE_SHA_TAG}", newTag: "${env.DOCKER_IMAGE_LATEST_TAG}")
                pushDockerImage(image: "${env.DOCKER_IMAGE}", tag: "${env.DOCKER_IMAGE_LATEST_TAG}")
              }
              whenTrue(isTag()) {
                retagDockerImage(image: "${env.DOCKER_IMAGE}", currentTag: "${env.DOCKER_IMAGE_SHA_TAG}", newTag: "${env.DOCKER_IMAGE_GIT_TAG}")
                pushDockerImage(image: "${env.DOCKER_IMAGE}", tag: "${env.DOCKER_IMAGE_GIT_TAG}")
              }
            }
          }
        }
      }
    }
    stage('Release Test') {
      options { skipDefaultCheckout() }
      steps {
        withGithubNotify(context: "Release Test") {
          cleanup()
          dir("${BASE_DIR}"){
            withGoEnv(){
              sh(label: 'Create release artifacts', script: 'make docker-release')
              uploadPackagesToGoogleBucket(pattern: 'build/distributions/')
              sh(label: 'Check release artifacts', script: 'make test-release')

              sh(label: 'Build docker image', script: 'make build-docker')
            }
          }
        }
      }
    }
    // Package registry is decoupled from the unified release, but we provide versioned distribution
    // images with a "snapshot" of the packages available in epr.elastic.co. We decided to trigger the
    // build of this snapshot from a project coupled to the unified release. It is now in fleet-server, but
    // it could be in other projects.
    stage('Release - Package Registry Distribution') {
      options { skipDefaultCheckout() }
      when { expression { isTag() } }
      steps {
        build(job: "release-package-registry-distribution",
              propagate: false,
              wait: false,
              parameters: [
                string(name: 'DOCKER_TAG', value: "${env.TAG_NAME}")
              ]
            )
      }
    }
    stage('Downstream - Package') {
      options { skipDefaultCheckout() }
      when { expression { isBranch() } }
      steps {
        build(job: "fleet-server/fleet-server-package-mbp/${env.JOB_BASE_NAME}",
              propagate: false,
              wait: false,
              parameters: [string(name: 'COMMIT', value: "${env.GIT_BASE_COMMIT}")])
      }
    }
  }
  post {
    cleanup {
      notifyBuildResult(prComment: true,
                        analyzeFlakey: !isTag(), jobName: getFlakyJobName(withBranch: (isPR() ? env.CHANGE_TARGET : env.BRANCH_NAME)),
                        githubIssue: isBranch() && currentBuild.currentResult != "SUCCESS",
                        githubLabels: 'Team:Elastic-Agent-Control-Plane')
    }
  }
}

def cleanup(){
  dir("${BASE_DIR}"){
    deleteDir()
  }
  unstash 'source'
}

def retagDockerImage(Map args=[:]) {
  sh(label: "Re-tag docker as git tag ${env.newTag}", script: """
      docker tag ${args.image}:${args.currentTag} ${args.image}:${args.newTag}
  """)
}

def pushDockerImage(Map args=[:]) {
  retryWithSleep(retries: 3, seconds: 5, backoff: true){
    sh(label: "Push Docker image ${args.image}:${args.tag}", script: """
      DOCKER_IMAGE="${args.image}" DOCKER_IMAGE_TAG="${args.tag}" make release-docker
    """)
  }
}<|MERGE_RESOLUTION|>--- conflicted
+++ resolved
@@ -111,7 +111,6 @@
         }
       }
     }
-<<<<<<< HEAD
     stage('E2E Test') {
       options { skipDefaultCheckout() }
       steps {
@@ -121,7 +120,11 @@
             withGoEnv(){
               retryWithSleep(retries: 2, seconds: 5, backoff: true){ sh(label: "Install Docker", script: '.ci/scripts/install-docker-compose.sh') }
               sh(label: 'test', script: 'make test-e2e')
-=======
+            }
+          }
+        }
+      }
+    }
     stage('Cloud e2e Test') {
       options { skipDefaultCheckout() }
       steps {
@@ -137,7 +140,6 @@
                   sh(label: 'cloud e2e tests', script: 'USER=fleetserverci make test-cloude2e')
                 }
               }
->>>>>>> c33f9ea0
             }
           }
         }
